name: qiskit-metal
channels:
  - conda-forge
dependencies:
  - python>=3.9
  - addict==2.4.0
  - descartes==1.1.0
  - geopandas==0.12.2
  - ipython==8.10.0
  - matplotlib==3.7.0
  - numpy==1.24.2
  - pandas==2.1
  - pint==0.20.1
  - pyepr-quantum==0.8.5.7
  - pygments==2.14.0
  - pyside2==5.15.8
  - qdarkstyle==3.1
<<<<<<< HEAD
  - qutip==4.7.1
=======
  - qutip==5.2.0
  - gdspy==1.6.12
>>>>>>> 7b394114
  - gdstk==0.9.60
  - scipy==1.12.0
  - shapely==2.0.1
  - jupyter==1.0.0
  - scqubits==3.1.0
  - pyyaml==6.0
  - pip==23.0
  - cython<3.0.0
<<<<<<< HEAD
  - pip:
      - pyaedt==0.6.46
      - gmsh==4.11.1
=======
  - gdspy==1.6.12
  # - pip:
  #     - pyaedt==0.6.46
  #     - gmsh==4.11.1
>>>>>>> 7b394114
<|MERGE_RESOLUTION|>--- conflicted
+++ resolved
@@ -15,12 +15,7 @@
   - pygments==2.14.0
   - pyside2==5.15.8
   - qdarkstyle==3.1
-<<<<<<< HEAD
   - qutip==4.7.1
-=======
-  - qutip==5.2.0
-  - gdspy==1.6.12
->>>>>>> 7b394114
   - gdstk==0.9.60
   - scipy==1.12.0
   - shapely==2.0.1
@@ -29,13 +24,6 @@
   - pyyaml==6.0
   - pip==23.0
   - cython<3.0.0
-<<<<<<< HEAD
   - pip:
       - pyaedt==0.6.46
-      - gmsh==4.11.1
-=======
-  - gdspy==1.6.12
-  # - pip:
-  #     - pyaedt==0.6.46
-  #     - gmsh==4.11.1
->>>>>>> 7b394114
+      - gmsh==4.11.1