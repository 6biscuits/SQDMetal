# -*- coding: utf-8 -*-

# Copyright 2025 Prasanna Pakkiam
# SPDX-License-Identifier: Apache-2.0

# This code is part of Qiskit.
#
# (C) Copyright IBM 2017, 2021.
#
# This code is licensed under the Apache License, Version 2.0. You may
# obtain a copy of this license in the LICENSE.txt file in the root directory
# of this source tree or at http://www.apache.org/licenses/LICENSE-2.0.
#
# Author: Divita Gautam
# Creation Date: 21/05/2024
# Description: Collection of classes to draw transmon qubits.

import numpy as np
from qiskit_metal import draw, Dict
from qiskit_metal.qlibrary.core import BaseQubit
from shapely.geometry.base import CAP_STYLE
from shapely.geometry import Polygon
from SQDMetal.Utilities.QUtilities import QUtilities 
from shapely.geometry import LineString

class TransmonTapered(BaseQubit):
    """Transmon pocket with 'Teeth' connection pads.

    Inherits `BaseQubit` class

    Description:
        Create a standard pocket transmon qubit for a ground plane with teeth
        Here we use the 'Teeth' shape which ones connected to the top pad and one connection pad.

    Options:
        Convention: Values (unless noted) are strings with units included,
        (e.g., '30um')

    Pocket:
        * pad_gap            - the distance between the two charge islands, which is also the
          resulting 'length' of the pseudo junction
        * inductor_width     - width of the pseudo junction between the two charge islands (should be same as josephson junction width)
        * inductor_height    - height of the pseudo junction between the two charge islands 
        * pad_width          - the width (x-axis) of the charge island pads, except the circle radius from both sides
        * pad_height         - the size (y-axis) of the charge island pads
        * pocket_width       - size of the pocket (cut out in ground) along x-axis
        * pocket_height      - size of the pocket (cut out in ground) along y-axis
        * fillet_radius_gap  - The radius of the curved edges of the pocket
        * fillet_resolution  - number of points used to calculate the fillet/curve
        * chrgln_pin_x_offset =     - horizontal distance of the pin from the qubit center
        * chrgln_pin_y_offset =     - vertical distance of the pin from the pocket edge
        * coupled_pad_gap    - the distance between the two teeth shape
        * coupled_pad_width  - the width (x-axis) of the teeth shape on the island pads
        * coupled_pad_height - the size (y-axis) of the teeth shape on the island pads
                            

    Connector lines:
        * pad_gap        - space between the connector pad and the charge island it is
          nearest to
        * pad_width      - width (x-axis) of the connector pad
        * pad_height     - height (y-axis) of the connector pad
        * pad_cpw_shift  - shift the connector pad cpw line by this much away from qubit
        * pad_cpw_extent - how long should the pad be - edge that is parallel to pocket
        * cpw_width      - center trace width of the CPW line
        * cpw_gap        - dielectric gap width of the CPW line
        * cpw_extend     - depth the connector line extends into ground (past the pocket edge)
        * pocket_extent  - How deep into the pocket should we penetrate with the cpw connector
        * fillet_radius - The radius of the curved edges of the connector pad
          (into the ground plane)
        * pocket_rise    - How far up or down relative to the center of the transmon should we
          elevate the cpw connection point on the ground plane
        * loc_W / H      - which 'quadrant' of the pocket the connector is set to, +/- 1 (check
          if diagram is correct)


    Sketch:
        Below is a sketch of the qubit
        ::

                 +1              0             +1
                _________________________________
            -1  |                |               |  +1      Y
                |           | | |_| | |          |          ^
                |        ___| |_____| |____      |          |
                |       /     island       \     |          |----->  X
                |       \__________________/     |
                |             |       |          |
                |               |   |            |
                |                |_|             |
                |                |               |
                |                |               |
                |  pocket        x               |                                              
                |                |               |  
                |                ||              |    
                |               |  |             |                      
                |        _____|______|_____      |
                |       /                  \     |
                |       \__________________/     |
                |                                |
                |                                |
            -1  |________________________________|                          
                            

    .. image::
        transmon_pocket_teeth.png

    .. meta::
        Transmon Pocket Teeth

    """

    #_img = 'transmon_pocket1.png'

    # Default drawing options
    default_options = Dict(
        pad_gap='100um',
        inductor_width='20um',
        inductor_height='5um',
        pad_width='400um',
        pad_height='90um',
        pocket_width='650um',
        pocket_height='650um',
        fillet_radius_gap='30um',
        fillet_resolution=4,
        chrgln_pin_x_offset = '30um',  # User-defined horizontal distance from the qubit center
        chrgln_pin_y_offset = '50um', # User-defined vertical distance from the pocket edge
        #Taperred part of qubit
        taper_width_top='100um',
        taper_width_base='150um',
        taper_height='30um',
        fillet_radius='1um',     
        # coupled_pad belongs to the teeth part. Teeth will have same height/width and are symmetric.
        coupled_pad_height='150um',
        coupled_pad_width='20um',
        coupled_pad_gap='50um',  # One can arrange the gap between the teeth.
        # orientation = 90 has dipole aligned along the +X axis, while 0 aligns to the +Y axis
        _default_connection_pads=Dict(
            pad_gap='15um',
            pad_width='20um',
            pad_height='150um',
            pad_cpw_shift='0um',
            pad_cpw_extent='25um',
            cpw_width='10um',
            cpw_gap='6um',
            # edge_curve=0.1,
            # : cpw_extend: how far into the ground to extend the CPW line from the coupling pads
            cpw_extend='100um',
            pocket_extent='5um',
            pocket_rise='0um',
            fillet_radius='1um',
            fillet_resolution=4,
            pin_y_distance='50um',
            loc_W='+1',  # width location  only +-1 or 0,
            loc_H='+1',  # height location  only +-1 or 0
        ))
    # """Default drawing options"""

    component_metadata = Dict(short_name='Pocket',
                              _qgeometry_table_path='True',
                              _qgeometry_table_poly='True',
                              _qgeometry_table_junction='True')
    # """Component metadata"""

    # TOOLTIP = """Transmon pocket with teeth pads."""

    # def make(self):
    def __init__(self, design,
                    name: str = None,
                    options: Dict = None,
                    **kwargs):
        super().__init__(design, name, options, **kwargs)
        
        # Compute and validate slope
        taper_width_top = float(options.get('taper_width_top', '100um')[:-2])
        taper_width_base = float(options.get('taper_width_base', '150um')[:-2])
        taper_height = float(options.get('taper_height', '30um')[:-2])

        computed_slope = (2 * taper_height) / (taper_width_base - taper_width_top)
        assert computed_slope < 0.4, f"Slope {computed_slope:.2f} is too steep! Adjust taper dimensions for the slope to be less than 0.4."
    def make(self):   
        self.make_pocket()
        self.make_connection_pads()

    #Function to create trapered trapezoid
    def create_trapezoid(self, center_x, top_width, base_width, height, y_offset, rfillet, startx):
        half_top = float(top_width) / 2
        half_base = float(base_width) / 2
        coordinates = [
            (center_x - half_base, y_offset),
            (center_x - half_top, y_offset + height),
            (center_x + half_top, y_offset + height),
            (center_x + half_base, y_offset)
        ]
        
        # Create a Polygon object from the coordinates
        trapezoid_polygon = Polygon(coordinates)
        
        # Convert the coordinates to numpy array
        raw_data = np.array(trapezoid_polygon.exterior.coords)

        start_x = center_x - startx
        start_y = y_offset

        end_x = center_x + startx
        end_y = y_offset

        start = [[start_x, start_y]]
        end = [[end_x, end_y]]

        # Concatenate arrays after converting start and end points to 2D arrays
        raw_data_2 = np.vstack((start, raw_data, end))

        raw_data_1=np.delete(raw_data_2,5,0)

        # Curve the edges of the polygon
        data = QUtilities.calc_filleted_path(raw_data_1, rfillet, 9)
        
        # Create a new Polygon object from the curved coordinates
        trapezoid_with_curved_edges = Polygon(data)

        return trapezoid_with_curved_edges
    
        # """Makes standard transmon in a pocket."""

    def make_pocket(self):
            
        # self.p allows us to directly access parsed values (string -> numbers) form the user option
        p = self.p
        #  pcop = self.p.coupled_pads[name]  # parser on connector options

        # since we will reuse these options, parse them once and define them as variables
        pad_width = p.pad_width
        pad_height = p.pad_height
        pad_gap = p.pad_gap
        coupled_pad_height = p.coupled_pad_height
        coupled_pad_width = p.coupled_pad_width
        coupled_pad_gap = p.coupled_pad_gap

        # make the pads as rectangles (shapely polygons)
        pad = draw.rectangle(pad_width, pad_height)

        pad_top = draw.translate(pad, 0, +(pad_height + pad_gap) / 2.)
        # Here, you make your pads round. Not sharp shape on the left and right sides and also this should be the same for the bottom pad as the top pad.
        circ_left_top = draw.Point(-pad_width / 2., +(pad_height + pad_gap) /
                                   2.).buffer(pad_height / 2,
                                              resolution=16,
                                              cap_style=CAP_STYLE.round)
        circ_right_top = draw.Point(pad_width / 2., +(pad_height + pad_gap) /
                                    2.).buffer(pad_height / 2,
                                               resolution=16,
                                               cap_style=CAP_STYLE.round)
        # In here you create the teeth part and then you union them as one with the pad. Teeth only belong to top pad.
        coupled_pad = draw.rectangle(coupled_pad_width,
                                     coupled_pad_height + pad_height)
        coupler_pad_round = draw.Point(0., (coupled_pad_height + pad_height) /
                                       2).buffer(coupled_pad_width / 2,
                                                 resolution=16,
                                                 cap_style=CAP_STYLE.round)
        coupled_pad = draw.union(coupled_pad, coupler_pad_round)
        coupled_pad_left = draw.translate(
            coupled_pad, -(coupled_pad_width / 2. + coupled_pad_gap / 2.),
            +coupled_pad_height / 2. + pad_height + pad_gap / 2. -
            pad_height / 2)
        coupled_pad_right = draw.translate(
            coupled_pad, (coupled_pad_width / 2. + coupled_pad_gap / 2.),
            +coupled_pad_height / 2. + pad_height + pad_gap / 2. -
            pad_height / 2)
        pad_top_tmp1 = draw.union([circ_left_top, pad_top, circ_right_top])

        # Add trapezoid to the top pad
        trapezoid_top = self.create_trapezoid(0, p.taper_width_top, p.taper_width_base, p.taper_height, (pad_gap / 2 )- float(p.taper_height), p.fillet_radius,p.pad_width/2)
        # pad_top_tmp = draw.union(pad_top_tmp1, trapezoid_top)
        trapezoid_top_rotated = draw.rotate(trapezoid_top, 180, origin=(0,pad_gap/4+(pad_gap/2- float(p.taper_height))/2)) # Rotate trapezoid by 180 degrees

        # simple union can throw error if geometries do not overlap
        # So we check if the geometries overlap before union
        # pad_top_tmp = draw.union(pad_top_tmp1, trapezoid_top_rotated)
        pad_top_tmp = draw.union(
            pad_top_tmp1.buffer(0), 
            trapezoid_top_rotated.buffer(0)
        )



        # The coupler pads are only created if low_W=0 and low_H=+1
        for name in self.options.connection_pads:
            if self.options.connection_pads[name][
                    'loc_W'] == 0 and self.options.connection_pads[name][
                        'loc_H'] == +1:
                pad_top_tmp = draw.union([
                    circ_left_top, coupled_pad_left, pad_top_tmp, coupled_pad_right,
                    circ_right_top
                ])
        pad_top = pad_top_tmp

        #Curving the edges of the teeth where it joins te pad
        pad_top = pad_top.buffer(p.fillet_radius, join_style=2, cap_style=3).buffer(-p.fillet_radius, cap_style=1, join_style=1, mitre_limit=2.0, quad_segs=p.fillet_resolution)
        pad_top = pad_top.buffer(-p.fillet_radius, join_style=2, cap_style=3).buffer(p.fillet_radius, cap_style=1, join_style=1, mitre_limit=2.0, quad_segs=p.fillet_resolution)

        # Round part for the bottom pad. And again you should unite all of them.
        pad_bot = draw.translate(pad, 0, -(pad_height + pad_gap) / 2.)
        circ_left_bot = draw.Point(-pad_width / 2, -(pad_height + pad_gap) /
                                   2.).buffer(pad_height / 2,
                                              resolution=16,
                                              cap_style=CAP_STYLE.round)
        circ_right_bot = draw.Point(pad_width / 2, -(pad_height + pad_gap) /
                                    2.).buffer(pad_height / 2,
                                               resolution=16,
                                               cap_style=CAP_STYLE.round)
        pad_bot = draw.union([pad_bot, circ_left_bot, circ_right_bot])

        # Add trapezoid to the bottom pad
        trapezoid_bot = self.create_trapezoid(0, p.taper_width_top, p.taper_width_base, p.taper_height, -(pad_gap) / 2, p.fillet_radius,p.pad_width/2)
        pad_bot = draw.union(pad_bot, trapezoid_bot)

###############################################################################################
        # Pins from thr center of the qubit pads 
        #Cordinates for the center of the pin
        taper_width_top = p.taper_width_top 

        top_pin = LineString([
            [0, pad_gap / 2],
            [0, pad_gap / 2 - p.taper_height/2 ]  
              # Extend outward
        ])

        bottom_pin = LineString([
            [0, -pad_gap / 2],
            [0, -pad_gap / 2 + p.taper_height/2 ] # Start from pad bottom edge
              # Extend outward
        ])

###############################################################################################
        ##Pins outside the qubit pocket 
        # Define the pin positions relative to (0,0)
        top_pocket_pin = LineString([
            [ p.pocket_width / 2 + p.chrgln_pin_y_offset, p.chrgln_pin_x_offset],
            [ p.pocket_width / 2 + p.chrgln_pin_y_offset,0]  # Start point (near pocket)
             # Extend outward
        ])

        bottom_pocket_pin = LineString([
            [-p.pocket_width / 2 - p.chrgln_pin_y_offset, p.chrgln_pin_x_offset],
            [-p.pocket_width / 2 - p.chrgln_pin_y_offset,0]  # Start point (near pocket)
              # Extend outward
        ])

###############################################################################################
        # rect_jj = draw.LineString([(0, -pad_gap / 2+p.taper_height), (0, +pad_gap / 2-p.taper_height)])
        # the draw.rectangle representing the josephson junction
        # rect_jj = draw.rectangle(p.inductor_width, p.inductor_height)
        rect_jj = draw.LineString([(0, -p.inductor_height / 2), (0, p.inductor_height / 2)])
        
        rect_pk = draw.rectangle(p.pocket_width, p.pocket_height)

        # to curve the edges of the qubit pocket
        rect_pk = rect_pk.buffer(p.fillet_radius_gap, cap_style=1, join_style=1, mitre_limit=2.0, quad_segs=p.fillet_resolution)
        

        # Rotate and translate all qgeometry as needed.
        # Done with utility functions in Metal 'draw_utility' for easy rotation/translation
        # NOTE: Should modify so rotate/translate accepts qgeometry, would allow for
        # smoother implementation.
        polys = [rect_jj, pad_top, pad_bot, rect_pk,top_pin, bottom_pin,top_pocket_pin, bottom_pocket_pin]
        polys = draw.rotate(polys, p.orientation, origin=(0, 0))
        polys = draw.translate(polys, p.pos_x, p.pos_y)
        [rect_jj, pad_top, pad_bot, rect_pk,top_pin, bottom_pin,top_pocket_pin, bottom_pocket_pin] = polys

        # Use the geometry to create Metal qgeometry
        self.add_qgeometry('poly', dict(pad_top=pad_top, pad_bot=pad_bot))
        self.add_qgeometry('poly', dict(rect_pk=rect_pk), subtract=True)
        # self.add_qgeometry('poly', dict(
        #     rect_jj=rect_jj), helper=True)
        self.add_qgeometry('junction',
                           dict(rect_jj=rect_jj),
                           width=p.inductor_width)
        
        #Pins from the center of the qubit pads
        self.add_pin("pin_island", points=list(top_pin.coords), width=taper_width_top, input_as_norm=True)
        self.add_pin("pin_reservior", points=list(bottom_pin.coords), width=taper_width_top, input_as_norm=True)

         # Add pins to the component
        self.add_pin("bottom_pin", points=list(top_pocket_pin.coords), width=taper_width_top)
        self.add_pin("top_pin", points=list(bottom_pocket_pin.coords), width=taper_width_top, input_as_norm=True)

        ##############################################################################################################
        
        # # Get the x-coordinates of the qubit pads (same as existing qubit pads)
        # pad_x_position = p.pad_height / 2  # Center of the qubit pad

        # # Define the new pins' start and end points aligned with the qubit pads
        # extra_top_pin_start = np.array([pad_x_position, (p.pocket_width / 2) + p.pin_y_distance])
        # extra_top_pin_end = np.array([pad_x_position, (p.pocket_width  / 2) + p.pin_y_distance + pin_length])

        # extra_bottom_pin_start = np.array([pad_x_position, (-p.pocket_width  / 2) - p.pin_y_distance])
        # extra_bottom_pin_end = np.array([pad_x_position, (-p.pocket_width  / 2) - p.pin_y_distance - pin_length])

        # print("Pocket Height:", p.pocket_height)
        # print("Pin Y Distance:", p.pin_y_distance)
        # print("Expected Pin Locations:", extra_top_pin_start, extra_top_pin_end, extra_bottom_pin_start, extra_bottom_pin_end)

        # # Add the new pins outside the pocket, aligned with the qubit pads
        # self.add_pin("extra_pin_top", points=[extra_top_pin_start, extra_top_pin_end], width=taper_width_top, input_as_norm=True)
        # self.add_pin("extra_pin_bottom", points=[extra_bottom_pin_start, extra_bottom_pin_end], width=taper_width_top, input_as_norm=True)

        #########################################################################################################################
    def make_connection_pads(self):
        # """Makes standard transmon in a pocket."""
        for name in self.options.connection_pads:
            self.make_connection_pad(name)

    def make_connection_pad(self, name: str):
        # """Makes n individual connector.

        # Args:
        #     name (str) : Name of the connector
        # """

        # self.p allows us to directly access parsed values (string -> numbers) form the user option
        p = self.p
        pc = self.p.connection_pads[name]  # parser on connector options

        # define commonly used variables once
        cpw_width = pc.cpw_width
        cpw_extend = pc.cpw_extend
        pad_width = pc.pad_width
        pad_height = pc.pad_height
        pad_cpw_shift = pc.pad_cpw_shift
        pocket_rise = pc.pocket_rise
        pocket_extent = pc.pocket_extent

        loc_W = float(pc.loc_W)
        loc_W, loc_H = float(pc.loc_W), float(pc.loc_H)
        if float(loc_W) not in [-1., +1., 0] or float(loc_H) not in [-1., +1.]:
            self.logger.info(
                'Warning: Did you mean to define a transmon qubit with loc_W and'
                ' loc_H that are not +1, -1, or 0? Are you sure you want to do this?'
            )

        # Define the geometry
        # Connector pad

        if float(loc_W) != 0:
            connector_pad = draw.rectangle(pad_width, pad_height,
                                           -pad_width / 2, pad_height / 2)
            connector_pad = connector_pad.buffer(pc.fillet_radius, cap_style=1, join_style=1, mitre_limit=2.0, quad_segs=pc.fillet_resolution) 
            # Connector CPW wire
            connector_wire_path = draw.wkt.loads(f"""LINESTRING (\
                0 {pad_cpw_shift+cpw_width/2}, \
                {pc.pad_cpw_extent}                           {pad_cpw_shift+cpw_width/2}, \
                {(p.pocket_width-p.pad_width)/2-pocket_extent} {pad_cpw_shift+cpw_width/2+pocket_rise}, \
                {(p.pocket_width-p.pad_width)/2+cpw_extend}    {pad_cpw_shift+cpw_width/2+pocket_rise}\
                                            )""")
        else:
            connector_pad = draw.rectangle(pad_width, pad_height, 0,
                                           pad_height / 2)
            connector_pad = connector_pad.buffer(pc.fillet_radius, cap_style=1, join_style=1, mitre_limit=2.0, quad_segs=pc.fillet_resolution)
            
        ## Made chnages here to add buffer to curve edges 
            # connector_pad=connector_pad_1.buffer(p.edge_curve)
            connector_wire_path = draw.LineString(
                [[0, pad_height],
                 [
                     0,
                     (p.pocket_width / 2 - p.pad_height - p.pad_gap / 2 -
                      pc.pad_gap) + cpw_extend
                 ]])

        # Position the connector, rotate and translate
        objects = [connector_pad, connector_wire_path]

        if loc_W == 0:
            loc_Woff = 1
        else:
            loc_Woff = loc_W

        objects = draw.scale(objects, loc_Woff, loc_H, origin=(0, 0))
        objects = draw.translate(
            objects,
            loc_W * (p.pad_width) / 2.,
            loc_H * (p.pad_height + p.pad_gap / 2 + pc.pad_gap))
        objects = draw.rotate_position(objects, p.orientation,
                                       [p.pos_x, p.pos_y])
        [connector_pad, connector_wire_path] = objects

        self.add_qgeometry('poly', {f'{name}_connector_pad': connector_pad})
        self.add_qgeometry('path', {f'{name}_wire': connector_wire_path},
                           width=cpw_width)
        self.add_qgeometry('path', {f'{name}_wire_sub': connector_wire_path},
                           width=cpw_width + 2 * pc.cpw_gap,
                           subtract=True)

        ############################################################

        # add pins
        points = np.array(connector_wire_path.coords)
        self.add_pin(name,
                     points=points[-2:],
                     width=cpw_width,
                     input_as_norm=True)


###################################################################################################################################


class TransmonTaperedInsets(BaseQubit):
    """Transmon pocket with tapered connection pads, with insets for improved coupling. 
    The qubit-resonator coupling has also been modified.

    Inherits `BaseQubit` class

    Description:
        Create a standard pocket (floating) transmon qubit with tapered (optional) pads
        The qubit-resonator coupling has been modified to minimise participation ratios
        Insets (optional) on the pads for additional couplings

    Options:
        Convention: Values (unless noted) are strings with units included,
        (e.g., '30um')

    Pocket:
        * pad_gap            - the distance between the two charge islands, which is also the
          resulting 'length' of the pseudo junction
        * inductor_width     - width of the pseudo junction between the two charge islands (should be same as josephson junction width)
        * inductor_height    - height of the pseudo junction between the two charge islands 
        * pad_width          - the width (x-axis) of the charge island pads, except the circle radius from both sides
        * pad_height         - the size (y-axis) of the charge island pads
        * pocket_width       - size of the pocket (cut out in ground) along x-axis
        * pocket_height      - size of the pocket (cut out in ground) along y-axis
        * fillet_radius_gap  - The radius of the curved edges of the pocket
        * fillet_resolution  - number of points used to calculate the fillet/curve
        * chrgln_pin_x_offset =     - horizontal distance of the pin from the qubit center
        * chrgln_pin_y_offset =     - vertical distance of the pin from the pocket edge
        * coupled_pad_gap    - the distance between the two teeth shape
        * coupled_pad_width  - the width (x-axis) of the teeth shape on the island pads
        * coupled_pad_height - the size (y-axis) of the teeth shape on the island pads
                            
    Connector lines:
        * pad_gap        - space between the connector pad and the charge island it is
          nearest to
        * pad_width      - width (x-axis) of the connector pad
        * pad_height     - height (y-axis) of the connector pad
        * pad_cpw_shift  - shift the connector pad cpw line by this much away from qubit
        * pad_cpw_extent - how long should the pad be - edge that is parallel to pocket
        * cpw_width      - center trace width of the CPW line
        * cpw_gap        - dielectric gap width of the CPW line
        * cpw_extend     - depth the connector line extends into ground (past the pocket edge)
        * pocket_extent  - How deep into the pocket should we penetrate with the cpw connector
        * fillet_radius - The radius of the curved edges of the connector pad
          (into the ground plane)
        * pocket_rise    - How far up or down relative to the center of the transmon should we
          elevate the cpw connection point on the ground plane
        * loc_W / H      - which 'quadrant' of the pocket the connector is set to, +/- 1 (check
          if diagram is correct)


    Sketch:
        Below is a sketch of the qubit
        ::

                 +1              0             +1
                _________________________________
            -1  |                |    coupler    |  +1      Y
                |               |_|              |          ^
                |        __________________      |          |
                |       /     island       \     |          |----->  X
                |       >                  <     |
                |       \__________________/     |
                |             |       |          |
                |               |   |   taper    |
                |                |_|             |
                |                |               |
                |                |               |
                |  pocket        x               |                                              
                |                |               |  
                |                ||              |    
                |               |  |             |                      
                |        _____|______|_____      |
                |       /                  \     |
                |       > insets           <     |
                |       \__________________/     |
                |                                |
                |                                |
            -1  |________________________________|                          
                                    ^^^^ pocket lower tighten
    .. meta::
        Transmon Pocket Tapered With Insets

    """

    # Default drawing options
    default_options = Dict(
        # JJ box
        inductor_width="20um",
        inductor_height="22um",
        # Pins
        chrgln_pin_x_offset="30um",  # User-defined horizontal distance from the qubit center
        chrgln_pin_y_offset="50um",  # User-defined vertical distance from the pocket edge
        # Pads
        pad_gap="100um",
        pad_width="800um",
        pad_height="110um",
        # Pocket
        pocket_width="1000um",
        pocket_height="800um",
        pocket_lower_tighten="120um",
        # Tapered part of qubit
        taper_width_top="40um",
        taper_width_base="200um",
        taper_height="40um",
        taper_fillet_radius="3um",
        fillet_resolution_tapered=64,
        # Insets
        inset_width="0um",
        inset_depth="100um",
        inset_fillet_radius="10um",
        # Fillet settings
        fillet_radius="50um",
        fillet_resolution=16,
        fillet_radius_gap="50um",
        fillet_resolution_gap=16,
        # Coupler - resonator
        coupled_pad_height="0um",
        coupled_pad_width="0um",
        coupled_pad_gap="0um",
        # orientation = 90 has dipole aligned along the +X axis, while 0 aligns to the +Y axis
        orientation=0,
        _default_connection_pads=Dict(
            pad_gap="100um",
            pad_height="30um",
            pad_width="200um",
            pad_cpw_shift="0um",
            pad_cpw_extent="25um",
            cpw_width="10um",
            cpw_gap="6um",
            cpw_extend="200um",
            pocket_extent="5um",
            pocket_rise="0um",
            fillet_radius_inner="15um",
            fillet_radius_outer="75um",
            fillet_resolution=16,
            pin_y_distance="50um",
            loc_W="0",  # width location  only +-1 or 0,
            loc_H="1",  # height location  only +-1 or 0
        ),
    )
    # """Default drawing options"""
    component_metadata = Dict(
        short_name="Pocket",
        _qgeometry_table_path="True",
        _qgeometry_table_poly="True",
        _qgeometry_table_junction="True",
    )
    # """Component metadata"""

    # TOOLTIP = """Transmon pocket with tapering."""
    def __init__(self, design, name: str = None, options: Dict = None, **kwargs):
        super().__init__(design, name, options, **kwargs)

    def make(self):
        self.make_pocket()
        self.make_connection_pads()

    # Function to create trapezoid
    def create_trapezoid(
        self, center_x, top_width, base_width, height, y_offset, rfillet, startx
    ):
        half_top = float(top_width) / 2
        half_base = float(base_width) / 2
        coordinates = [
            (center_x - half_base, y_offset),
            (center_x - half_top, y_offset + height),
            (center_x + half_top, y_offset + height),
            (center_x + half_base, y_offset),
        ]

        # Create a Polygon object from the coordinates
        trapezoid_polygon = Polygon(coordinates)

        # Convert the coordinates to numpy array
        raw_data = np.array(trapezoid_polygon.exterior.coords)

        start_x = center_x - startx
        start_y = y_offset

        end_x = center_x + startx
        end_y = y_offset

        start = [[start_x, start_y]]
        end = [[end_x, end_y]]

        # Concatenate arrays after converting start and end points to 2D arrays
        raw_data_2 = np.vstack((start, raw_data, end))

        raw_data_1 = np.delete(raw_data_2, 5, 0)

        # Curve the edges of the polygon
        data = QUtilities.calc_filleted_path(raw_data_1, rfillet, 9)

        # Create a new Polygon object from the curved coordinates
        trapezoid_with_curved_edges = Polygon(data)

        return trapezoid_with_curved_edges

    # """Makes standard transmon in a pocket."""
    def make_pocket(self):

        # self.p allows us to directly access parsed values (string -> numbers) from the user option
        p = self.p
        #  pcop = self.p.coupled_pads[name]  # parser on connector options

        # since we will reuse these options, parse them once and define them as variables
        pad_width = p.pad_width
        pad_height = p.pad_height
        pad_gap = p.pad_gap
        coupled_pad_height = p.coupled_pad_height
        coupled_pad_width = p.coupled_pad_width
        coupled_pad_gap = p.coupled_pad_gap

        # TOP PAD
        # make the pads as rectangles (shapely polygons)
        pad = draw.rectangle(pad_width, pad_height)
        pad_top = draw.translate(pad, 0, +(pad_height + pad_gap) / 2.0)
        # Here, you make your pads round. Not sharp shape on the left and right sides and also this should be the same for the bottom pad as the top pad.
        circ_left_top = draw.Point(
            -pad_width / 2.0, +(pad_height + pad_gap) / 2.0
        ).buffer(pad_height / 2, resolution=16, cap_style=CAP_STYLE.round)
        circ_right_top = draw.Point(
            pad_width / 2.0, +(pad_height + pad_gap) / 2.0
        ).buffer(pad_height / 2, resolution=16, cap_style=CAP_STYLE.round)
        pad_top_tmp1 = draw.union([circ_left_top, pad_top, circ_right_top])
        # TAPER - Add trapezoid to the top pad
        trapezoid_top = self.create_trapezoid(
            0,
            p.taper_width_top,
            p.taper_width_base,
            p.taper_height,
            (pad_gap / 2) - float(p.taper_height),
            p.taper_fillet_radius,
            p.pad_width / 2,
        )
        # pad_top_tmp = draw.union(pad_top_tmp1, trapezoid_top)
        trapezoid_top_rotated = draw.rotate(
            trapezoid_top,
            180,
            origin=(0, pad_gap / 4 + (pad_gap / 2 - float(p.taper_height)) / 2),
        )  # Rotate trapezoid by 180 degrees
        # create union
        pad_top_tmp = draw.union(
            pad_top_tmp1.buffer(0), trapezoid_top_rotated.buffer(0)
        )

        # COUPLER REGION - TOP PAD
        # In here you create the teeth part and then you union them as one with the pad. Teeth only belong to top pad.
        coupled_pad = draw.rectangle(coupled_pad_width, coupled_pad_height + pad_height)
        coupler_pad_round = draw.Point(
            0.0, (coupled_pad_height + pad_height) / 2
        ).buffer(coupled_pad_width / 2, resolution=16, cap_style=CAP_STYLE.round)
        coupled_pad = draw.union(coupled_pad, coupler_pad_round)
        coupled_pad_left = draw.translate(
            coupled_pad,
            -(coupled_pad_width / 2.0 + coupled_pad_gap / 2.0),
            +coupled_pad_height / 2.0 + pad_height + pad_gap / 2.0 - pad_height / 2,
        )
        coupled_pad_right = draw.translate(
            coupled_pad,
            (coupled_pad_width / 2.0 + coupled_pad_gap / 2.0),
            +coupled_pad_height / 2.0 + pad_height + pad_gap / 2.0 - pad_height / 2,
        )
        # The coupler pads are only created if low_W=0 and low_H=+1
        for name in self.options.connection_pads:
            if (
                self.options.connection_pads[name]["loc_W"] == 0
                and self.options.connection_pads[name]["loc_H"] == +1
            ):
                pad_top_tmp = draw.union(
                    [
                        circ_left_top,
                        coupled_pad_left,
                        pad_top_tmp,
                        coupled_pad_right,
                        circ_right_top,
                    ]
                )
        pad_top = pad_top_tmp
        # Curving the edges of the teeth where it joins the pad
        # outer corners
        pad_top = pad_top.buffer(p.fillet_radius, join_style=2, cap_style=3).buffer(
            -p.fillet_radius,
            cap_style=1,
            join_style=1,
            mitre_limit=2.0,
            quad_segs=p.fillet_resolution,
        )
        # inner corners
        pad_top = pad_top.buffer(-p.fillet_radius, join_style=2, cap_style=3).buffer(
            p.fillet_radius,
            cap_style=1,
            join_style=1,
            mitre_limit=2.0,
            quad_segs=p.fillet_resolution,
        )

        # BOTTOM PAD
        # Round part for the bottom pad. And again you should unite all of them.
        pad_bot = draw.translate(pad, 0, -(pad_height + pad_gap) / 2.0)
        circ_left_bot = draw.Point(
            -pad_width / 2, -(pad_height + pad_gap) / 2.0
        ).buffer(pad_height / 2, resolution=16, cap_style=CAP_STYLE.round)
        circ_right_bot = draw.Point(
            pad_width / 2, -(pad_height + pad_gap) / 2.0
        ).buffer(pad_height / 2, resolution=16, cap_style=CAP_STYLE.round)
        pad_bot = draw.union([pad_bot, circ_left_bot, circ_right_bot])
        # TAPER - Add trapezoid to the bottom pad
        trapezoid_bot = self.create_trapezoid(
            center_x=0,
            top_width=p.taper_width_top,
            base_width=p.taper_width_base,
            height=p.taper_height,
            y_offset=-(pad_gap / 2),
            rfillet=p.taper_fillet_radius,
            startx=p.pad_width / 2,
        )
        # trapezoid_top = self.create_trapezoid(0, p.taper_width_top, p.taper_width_base, p.taper_height, (pad_gap / 2 )- float(p.taper_height), p.taper_fillet_radius, p.pad_width/2)

        pad_bot = draw.union(pad_bot, trapezoid_bot)
        # outer corners
        pad_bot = pad_bot.buffer(p.fillet_radius, join_style=2, cap_style=3).buffer(
            -p.fillet_radius,
            cap_style=1,
            join_style=1,
            mitre_limit=2.0,
            quad_segs=p.fillet_resolution,
        )
        # inner corners
        pad_bot = pad_bot.buffer(-p.fillet_radius, join_style=2, cap_style=3).buffer(
            p.fillet_radius,
            cap_style=1,
            join_style=1,
            mitre_limit=2.0,
            quad_segs=p.fillet_resolution,
        )
        # pad_bot = pad_bot.buffer(p.fillet_radius, join_style=1).buffer(-p.fillet_radius, join_style=1)

        ###############################################################################################
        # INSETS - cut into the pads for additional coupling
        # define trapezoid
        if p.inset_depth != 0 and p.inset_width != 0:
            inset = draw.rectangle(
                p.inset_depth - (2 * p.inset_fillet_radius),
                p.inset_width - (2 * p.inset_fillet_radius),
            )
            inset_rounded = inset.buffer(
                p.inset_fillet_radius,
                cap_style=1,
                join_style=1,
                mitre_limit=2.0,
                quad_segs=9,
            )
            inset = inset_rounded
            # define x and y locations for insets
            inset_y_top = (pad_gap / 2) + (p.pad_height / 2)
            inset_y_bot = -inset_y_top
            inset_x_left = (
                -(pad_width / 2)
                - (pad_height / 2)
                + (p.inset_depth / 2)
                - p.inset_fillet_radius
            )
            inset_x_right = -inset_x_left
            # position trapezoids
            inset_left_top = draw.translate(inset, inset_x_left, inset_y_top)
            inset_right_top = draw.translate(inset, inset_x_right, inset_y_top)
            inset_left_bot = draw.translate(inset, inset_x_left, inset_y_bot)
            inset_right_bot = draw.translate(inset, inset_x_right, inset_y_bot)
            # Subtract the insets from the pads
            pad_top_tmp1 = draw.subtract(pad_top, inset_left_top)
            pad_top_tmp2 = draw.subtract(pad_top_tmp1, inset_right_top)
            pad_top = pad_top_tmp2
            pad_bot_tmp1 = draw.subtract(pad_bot, inset_left_bot)
            pad_bot_tmp2 = draw.subtract(pad_bot_tmp1, inset_right_bot)
            pad_bot = pad_bot_tmp2
            # re-round the new pads (inner corners only)
            pad_bot = pad_bot.buffer(
                -p.inset_fillet_radius, join_style=2, cap_style=3
            ).buffer(
                p.inset_fillet_radius,
                cap_style=1,
                join_style=1,
                mitre_limit=2.0,
                quad_segs=p.fillet_resolution * 3,
            )
            pad_top = pad_top.buffer(
                -p.inset_fillet_radius, join_style=2, cap_style=3
            ).buffer(
                p.inset_fillet_radius,
                cap_style=1,
                join_style=1,
                mitre_limit=2.0,
                quad_segs=p.fillet_resolution * 3,
            )
            pad_bot = pad_bot.buffer(0)
            pad_top = pad_top.buffer(0)

        ###############################################################################################
        # Pins from the center of the qubit pads
        # Coordinates for the center of the pin
        taper_width_top = p.taper_width_top
        top_pin = LineString(
            [
                [0, pad_gap / 2],
                [0, pad_gap / 2 - p.taper_height / 2],
                # Extend outward
            ]
        )
        bottom_pin = LineString(
            [
                [0, -pad_gap / 2],
                [0, -pad_gap / 2 + p.taper_height / 2],  # Start from pad bottom edge
                # Extend outward
            ]
        )

        ###############################################################################################
        # Pins outside the qubit pocket
        # Define the pin positions relative to (0,0)
        top_pocket_pin = LineString(
            [
                [p.pocket_width / 2 + p.chrgln_pin_y_offset, p.chrgln_pin_x_offset],
                [
                    p.pocket_width / 2 + p.chrgln_pin_y_offset,
                    0,
                ],  # Start point (near pocket)
                # Extend outward
            ]
        )

        bottom_pocket_pin = LineString(
            [
                [-p.pocket_width / 2 - p.chrgln_pin_y_offset, p.chrgln_pin_x_offset],
                [
                    -p.pocket_width / 2 - p.chrgln_pin_y_offset,
                    0,
                ],  # Start point (near pocket)
                # Extend outward
            ]
        )

        ###############################################################################################
        # Josephson Junction
        rect_jj = draw.LineString(
            [(0, -p.inductor_height / 2), (0, p.inductor_height / 2)]
        )

        # Pocket
        rect_pk = draw.rectangle(
            p.pocket_width - 2 * p.fillet_radius_gap,
            p.pocket_height - p.pocket_lower_tighten - 2 * p.fillet_radius_gap,
            yoff=p.pocket_lower_tighten / 2,
        )

        # to curve the edges of the qubit pocket
        rect_pk = rect_pk.buffer(
            p.fillet_radius_gap,
            cap_style=1,
            join_style=1,
            mitre_limit=2.0,
            quad_segs=p.fillet_resolution,
        )

        # Rotate and translate all qgeometry as needed.
        polys = [
            rect_jj,
            pad_top,
            pad_bot,
            rect_pk,
            top_pin,
            bottom_pin,
            top_pocket_pin,
            bottom_pocket_pin,
        ]
        polys = draw.rotate(polys, p.orientation, origin=(0, 0))
        polys = draw.translate(polys, p.pos_x, p.pos_y)
        [
            rect_jj,
            pad_top,
            pad_bot,
            rect_pk,
            top_pin,
            bottom_pin,
            top_pocket_pin,
            bottom_pocket_pin,
        ] = polys

        # Add shapes as qiskit geometries
        self.add_qgeometry("poly", dict(pad_top=pad_top, pad_bot=pad_bot))
        self.add_qgeometry("poly", dict(rect_pk=rect_pk), subtract=True)
        self.add_qgeometry("junction", dict(rect_jj=rect_jj), width=p.inductor_width)

        # Pins from the center of the qubit pads
        self.add_pin(
            "pin_island",
            points=list(top_pin.coords),
            width=taper_width_top,
            input_as_norm=True,
        )
        self.add_pin(
            "pin_reservior",
            points=list(bottom_pin.coords),
            width=taper_width_top,
            input_as_norm=True,
        )

        # Add pins to the component
        self.add_pin(
            "bottom_pin", points=list(top_pocket_pin.coords), width=taper_width_top
        )
        self.add_pin(
            "top_pin",
            points=list(bottom_pocket_pin.coords),
            width=taper_width_top,
            input_as_norm=True,
        )

    def make_connection_pads(self):
        # """Makes standard transmon in a pocket."""
        for name in self.options.connection_pads:
            self.make_connection_pad(name)

    def make_connection_pad(self, name: str):
        # """Makes n individual connector.

        # Args:
        #     name (str) : Name of the connector
        # """

        # self.p allows us to directly access parsed values (string -> numbers) form the user option
        p = self.p
        pc = self.p.connection_pads[name]  # parser on connector options

        # define commonly used variables once
        r = pc.fillet_radius_inner
        r_outer = pc.fillet_radius_outer
        cpw_width = pc.cpw_width
        cpw_extend = pc.cpw_extend
        pad_width_fillet = pc.pad_width - 2 * r
        pad_height_fillet = pc.pad_height - 2 * r
        pad_width = pc.pad_width
        pad_height = pc.pad_height
        pad_cpw_shift = pc.pad_cpw_shift
        pocket_rise = pc.pocket_rise
        pocket_extent = pc.pocket_extent

        assert (
            pad_width_fillet >= 0
        ), f"Error: pad_width {pad_width} is too small for the fillet radius {r}. Either increase the width or decrease the fillet radius of the connection pads."
        assert (
            pad_height_fillet >= 0
        ), f"Error: pad_height {pad_height} is too small for the fillet radius {r}. Either increase the height or decrease the fillet radius of the connection pads."
        assert (
            pad_width / 2 - cpw_width / 2 - r >= r_outer
        ), f"Error: fillet_radius_outer {r_outer} is too large for the pad_width {pad_width} and cpw_width {cpw_width}. Either decrease the fillet_radius_outer or increase the pad_width."

        loc_W = float(pc.loc_W)
        loc_W, loc_H = float(pc.loc_W), float(pc.loc_H)
        if float(loc_W) not in [-1.0, +1.0, 0] or float(loc_H) not in [-1.0, +1.0]:
            self.logger.info(
                "Warning: Did you mean to define a transmon qubit with loc_W and"
                " loc_H that are not +1, -1, or 0? Are you sure you want to do this?"
            )

        # Define the geometry
        # Connector pad
        if float(loc_W) != 0:
            connector_pad = draw.rectangle(
                pad_width_fillet, pad_height_fillet, -pad_width / 2, pad_height / 2
            )
            connector_pad = connector_pad.buffer(
                r,
                cap_style=1,
                join_style=1,
                mitre_limit=2.0,
                quad_segs=pc.fillet_resolution,
            )
            # add corners
            if r_outer > 0:
                print("Skipping: connector pad rounding not yet implemented for W != 0")

            # Connector CPW wire
            connector_wire_path = draw.wkt.loads(
                f"""LINESTRING (\
                0 {pad_cpw_shift+cpw_width/2}, \
                {pc.pad_cpw_extent}                           {pad_cpw_shift+cpw_width/2}, \
                {(p.pocket_width-p.pad_width)/2-pocket_extent} {pad_cpw_shift+cpw_width/2+pocket_rise}, \
                {(p.pocket_width-p.pad_width)/2+cpw_extend}    {pad_cpw_shift+cpw_width/2+pocket_rise}\
                                            )"""
            )
        else:
            connector_pad = draw.rectangle(
                pad_width_fillet, pad_height_fillet, 0, pad_height / 2
            )
            connector_pad = connector_pad.buffer(
                r,
                cap_style=1,
                join_style=1,
                mitre_limit=2.0,
                quad_segs=pc.fillet_resolution,
            )
            # add corners
            if r_outer > 0:
                # --- Add the small corner box first ---
                connector_pad_corners_sq = draw.rectangle(
                    r_outer,
                    r_outer,
                    -(cpw_width / 2) - (r_outer / 2),
                    pad_height + (r_outer / 2),
                )
                # --- Create a quarter circle to cut the outer corner ---
                corner_circle = draw.Point(
                    -(cpw_width / 2) - (r_outer), pad_height + r_outer
                ).buffer(r_outer, resolution=32)
                corner_subtract_l = draw.subtract(
                    connector_pad_corners_sq, corner_circle
                )
                # repeat on right side
                connector_pad_corners_sq = draw.rectangle(
                    r_outer,
                    r_outer,
                    (cpw_width / 2) + (r_outer / 2),
                    pad_height + (r_outer / 2),
                )
                corner_circle = draw.Point(
                    (cpw_width / 2) + (r_outer), pad_height + r_outer
                ).buffer(r_outer, resolution=32)
                corner_subtract_r = draw.subtract(
                    connector_pad_corners_sq, corner_circle
                )
                # Union the corners
                connector_pad = draw.union(
                    [connector_pad, corner_subtract_l, corner_subtract_r]
                )
            # CPW path
            connector_wire_path = draw.LineString(
                [
                    [0, pad_height],
                    [
                        0,
                        (p.pocket_width / 2 - p.pad_height - p.pad_gap / 2 - pc.pad_gap)
                        + cpw_extend,
                    ],
                ]
            )

        # Position the connector, rotate and translate
        objects = [connector_pad, connector_wire_path]

        if loc_W == 0:
            loc_Woff = 1
        else:
            loc_Woff = loc_W

        objects = draw.scale(objects, loc_Woff, loc_H, origin=(0, 0))
        objects = draw.translate(
            objects,
            loc_W * (p.pad_width) / 2.0,
            loc_H * (p.pad_height + p.pad_gap / 2 + pc.pad_gap),
        )
        objects = draw.rotate_position(objects, p.orientation, [p.pos_x, p.pos_y])
        [connector_pad, connector_wire_path] = objects

        self.add_qgeometry("poly", {f"{name}_connector_pad": connector_pad})
        self.add_qgeometry(
            "path", {f"{name}_wire": connector_wire_path}, width=cpw_width
        )
        self.add_qgeometry(
            "path",
            {f"{name}_wire_sub": connector_wire_path},
            width=cpw_width + 2 * pc.cpw_gap,
            subtract=True,
        )

        ############################################################

        # add pins
        points = np.array(connector_wire_path.coords)
        self.add_pin(name, points=points[-2:], width=cpw_width, input_as_norm=True)

    def get_resonator_length_mm(self, connection_pad="readout"):
<<<<<<< HEAD
        """
        Gives total length of resonator segment.
        """
        return QUtilities.calc_points_on_path(
            [0],
            self.design,
            component_name=self.name,
            trace_name=f"{connection_pad}_wire",
        )[-1]
=======
        """
        Gives total length of resonator segment.
        """
        return QUtilities.calc_points_on_path([0], self.design, component_name=self.name, trace_name=f"{connection_pad}_wire")[-1]

from qiskit_metal.qlibrary.core import BaseQubit



        
        
class _FluxoniumPocket(BaseQubit):
    # -*- coding: utf-8 -*-

    # This code is part of Qiskit.
    #
    # (C) Copyright IBM 2017, 2021.
    #
    # This code is licensed under the Apache License, Version 2.0. You may
    # obtain a copy of this license in the LICENSE.txt file in the root directory
    # of this source tree or at http://www.apache.org/licenses/LICENSE-2.0.
    #
    # Any modifications or derivative works of this code must retain this
    # copyright notice, and modified files need to carry a notice indicating
    # that they have been altered from the originals.

    # This class was created by Figen YILMAZ, Christian Kraglund Andersen
    """The base `_FluxoniumPocket` class.

    Inherits `BaseQubit` class.

    Description:
        Create a standard pocket fluxonium qubit for a ground plane,
        with two pads connected by a junction and a kinetic inductor 
        between two pads (see drawing below), creates a magnetic loop
        in between the main JJ and the JJ array (can be a nanowire too).

    Connector lines were added using the `flux-bias line` & `charge line`
    & `readout line` dictionaries, the 'fake_flux_bias_line' is in use 
    for Maxwell capacitance matrix, only. Each connector pad has a name and 
    a list of default properties (except for the fake_flux_bias_line).

    Sketch:
        Below is a sketch of the qubit
        ::
                               0
        
                             | | |  charge_line
                 +1          \___/           +1
                _______________________________
            -1 |              ___              | +1        Y
               |             /   \             |           ^   
               |             \   /             |           |
               |              | |___           |           |----->  X
               |              |_|   |    ______|
               |               |    |   |  ____|-- fake_flux_bias_line
               |               x    |   | |____|__
               |               |    |   |_________-- flux_bias_line
               |              | |___|          |
               |              | |              |
               |             /   \             |
               |             \___/             |
            -1 |_______________________________|  +1
                 -1        ___________      -1
                          /  _______  \
                         /  /       \  \            
                         \  \_______/  /
                          \___  |  ___/
                              | | | 
                          readout_line

    .. image::
        _FluxoniumPocket.png
            
    .. meta::
        Fluxonium Pocket

    Default Options:
        * pad_gap: '30um' -- The distance between the two charge islands, which is also the resulting 'length' of the pseudo junction
        * jj_width: '20um' -- Width of the pseudo junction between the two charge islands (if in doubt, make the same as pad_gap). Really just for simulating in HFSS / other EM software
        * jj_orientation: '1' -- Direction of the main JJ, fab related but all the JJs has to look at the same direction
        * pad_width: '15um' -- The width (x-axis) of the charge island pads
        * pad_height: '100um' -- The size (y-axis) of the charge island pads
        * pad_radius: '60um' -- Radius of the circles at the end of the pads
        * l_width: '1um' -- Width of the kinetic inductor along the x-axis
        * array_length: '130um' -- Length of the array along the y-axis
        * l_arm_width: '2um' -- Width of the arm of the kinetic inductor along the y-axis
        * l_arm_length: '20um' -- Length of the arm of the kinetic inductor along the x-axis
        * l_inductance: '200nH' -- The kinetic energy for the inductor
        * L_j: '34.38nH' -- Josephson junction inductor value
        * C_j: '1.4fF' -- Josephson junction capacitance value
        * inductor_orientation: '-1' -- Direction of the array, fab related but all the JJs has to look at the same direction
        * pocket_width: '800um' -- Size of the pocket (cut out in ground) along x-axis
        * pocket_height: '800um' -- Size of the pocket (cut out in ground) along y-axis
        * nanowire_inductor: 'True' -- Boolean for nanowire instead of array
        * gds_cell_inductor: 'gds_cell_inductor' -- GDS cell name
        * orientation: '0' -- Degree of qubit rotation
        * flux_bias_line_options=Dict
            * make_fbl = True -- Boolean to make the flux bias line 
            * fbl_sep: '100um' -- The separation between the flux bias line and the inductor along the x-axis
            * fbl_height: '50um' -- The height of the flux bias line along the y-axis
            * cpw_width: 'cpw_width' -- The width of the flux bias line
            * cpw_gap: 'cpw_gap' -- The dielectric gap width of the flux bias line
        * charge_line_options=Dict
            * make_cl = True -- Boolean to make the charge line
            * cl_length: '80um' -- Length of the charge line along the y-axis
            * cl_sep: '15um' -- The separation between the connection pad and the pocket the y-axis
            * cpw_width: 'cpw_width' -- The width of the charge line
            * cpw_gap: 'cpw_gap' -- The dielectric gap width of the charge line
            * loc_W / H -- which 'quadrant' of the pocket the connector is set to, +/- 1 (check
              if diagram is correct)
        * readout_line_options=Dict(
            * make_rol = True -- Boolean to make the readout line
            * pad_sep: '50um' -- The separation between the connection pad and the capacitor pad the y-axis
            * pad_width: '150um' -- Width of the connection pad along the x-axis  
            * pad_height:'50um', -- Height of the connection pad along the y-axis
            * cpw_width: 'cpw_width', -- The width of the charge line
            * cpw_gap: 'cpw_gap' -- The dielectric gap width of the readout line
            * loc_W / H -- which 'quadrant' of the pocket the connector is set to, +/- 1 (check
              if diagram is correct)
    """

    component_metadata = Dict(short_name='_FluxoniumPocket',
                              _qgeometry_table_path='True',
                              _qgeometry_table_poly='True',
                              _qgeometry_table_junction='True',
                             )
    """Component metadata"""

    # Default drawing options
    default_options = Dict(
        pad_gap='30um',
        jj_width='8um',
        jj_orientation='1',
        pad_width='15um',
        pad_height='100um',
        pad_radius='60um',
        l_width='1um',
        array_length='130um',
        l_arm_width = '2um',
        l_arm_length='20um',
        l_inductance='218.823nH',
        L_j = '40.7885nH',
        C_j = '0.72fF',
        inductor_orientation='-1',
        pocket_width='900um',
        pocket_height='550um',
        nanowire_inductor='True',
        gds_cell_inductor='gds_cell_inductor',
        # 90 has dipole aligned along the +X axis,
        # while 0 has dipole aligned along the +Y axis
        orientation='0',
        flux_bias_line_options=Dict(
            make_fbl = False,
            fbl_sep='85um',
            fbl_height ='50um',
            cpw_width ='10um',
            cpw_gap = '11.233um',
        ),
        charge_line_options=Dict(
            make_cl = False,
            cl_length = '100um',
            cl_sep ='-15um',
            cpw_width='cpw_width',
            cpw_gap= 'cpw_gap',
            loc_W='0',  # width location only 0,
            loc_H='+1',  # height location only +1 or -1
        ),
        readout_line_options=Dict(
            make_rol = False,
            pad_sep='85um',
            pad_width = '400um',
            pad_height = '120um',
            cpw_width='cpw_width',
            cpw_gap='cpw_gap',
            loc_W='0',  # width location only 0,
            loc_H='-1',  # height location only -1 or +1
        ))
    """Default drawing options"""

    TOOLTIP = """The base `_FluxoniumPocket` class."""

    def make(self):
        """Define the way the options are turned into QGeometry.

        The make function implements the logic that creates the geometry
        (poly, path, etc.) from the qcomponent.options dictionary of
        parameters, and the adds them to the design, using
        qcomponent.add_qgeometry(...), adding in extra needed
        information, such as layer, subtract, etc.
        """
        self.make_pocket()
       
        if self.p.flux_bias_line_options.make_fbl == True:
            self.make_flux_bias_line()
        if self.p.charge_line_options.make_cl == True:
            self.make_charge_line()
        if self.p.readout_line_options.make_rol == True:
            self.make_readout_line()
        
    def make_pocket(self):
        """Makes standard fluxonium in a pocket."""

        # self.p allows us to directly access parsed values (string -> numbers) form the user option
        p = self.p

        # since we will reuse these options, parse them once and define them as variables
        pocket_width = p.pocket_width
        pocket_height = p.pocket_height
        pad_height = p.pad_height
        pad_width = p.pad_width
        pad_radius = p.pad_radius
        pad_gap = p.pad_gap
        l_arm_length = p.l_arm_length
        l_arm_width = p.l_arm_width
        l_width = p.l_width
        nanowire_inductor = p.nanowire

        # Drawing the kinectic inductor
        if nanowire_inductor == True:
            inductor = draw.LineString([(l_arm_length, l_length/2), (l_arm_length, -l_length/2)])#MY COMMENT: I don't know how l_length is defined here since it is only defined
            #in the else below. regardless, this just defines the inductor as a straight simple line.
        else:
            l_length = p.array_length
            # This one is for JJ array
            io = float(p.inductor_orientation)#MY COMMENT: This just makes the inductor longer/shorter, inductor_orientation is just a scaling factor
            inductor = draw.LineString([(l_arm_length-l_arm_width, io*l_length/2), (l_arm_length-l_arm_width, -io*l_length/2)])

        # Draw 'the arms' and make them curvy, first top arm and then same goes for the bottom
        l_arm_up = draw.Polygon([
            (pad_width/2, l_length/2+l_arm_width), # point a
            (l_arm_length, l_length/2+l_arm_width), # point b
            (l_arm_length, l_length/2), # point c
            (pad_width/2, l_length/2), # point d
            ])
        l_arm_up_fillet = draw.Point(l_arm_length, l_length/2).buffer(l_arm_width) # Having semicircle with subtracting the geometries
        cut_ply_up = draw.Polygon([
             (l_arm_length-l_arm_width*2, l_length/2+l_arm_width*2),   # point o
             (l_arm_length, l_length/2+l_arm_width*2),    # point p
             (l_arm_length, l_length/2),   # point r same with point c
             (l_arm_length+l_arm_width*2, l_length/2),   # point s
             (l_arm_length+l_arm_width*2, l_length/2-l_arm_width*2),  # point t
             (l_arm_length-l_arm_width*2, l_length/2-l_arm_width*2),  # point u
        ])
        l_arm_up_fillet = draw.subtract(l_arm_up_fillet, cut_ply_up) # Having semicircle with subtracting the geometries
        # Here the bottom arm
        l_arm_bot = draw.Polygon([
            (pad_width/2, -l_length/2), # point e
            (l_arm_length, -l_length/2), # point f
            (l_arm_length, -(l_length/2+l_arm_width)), # point g
            (pad_width/2, -(l_length/2+l_arm_width)), # point h
            ])
        l_arm_bot_fillet = draw.Point(l_arm_length, -l_length/2).buffer(l_arm_width)
        cut_ply_bot = draw.Polygon([
             ((l_arm_length-l_arm_width*2), -(l_length/2+l_arm_width*2)),   # point o
             (l_arm_length, -(l_length/2+l_arm_width*2)),    # point p
             (l_arm_length, -l_length/2),   # point r same with point c
             (l_arm_length+l_arm_width*2, -l_length/2),   # point s
             (l_arm_length+l_arm_width*2, -(l_length/2-l_arm_width*2)),  # point t
             (l_arm_length-l_arm_width*2, -(l_length/2-l_arm_width*2)),  # point u
        ])
        l_arm_bot_fillet = draw.subtract(l_arm_bot_fillet, cut_ply_bot) # Having semicircle with subtracting the geometries

        # Draw the pads (shapely polygons)
        pad_rect_top = draw.rectangle(pad_width, pad_height, 0, (pad_gap+pad_height)/2)
        pad_circle_top = draw.Point(0, (pad_radius+pad_height)).buffer(pad_radius)
        pad_top = draw.union(pad_rect_top, pad_circle_top, l_arm_up, l_arm_up_fillet)
        pad_rect_bot = draw.rectangle(pad_width, pad_height, 0, -(pad_gap+pad_height)/2)
        pad_circle_bot = draw.Point(0, -(pad_radius+pad_height)).buffer(pad_radius)
        pad_bot = draw.union(pad_rect_bot, pad_circle_bot, l_arm_bot, l_arm_bot_fillet)

        # Draw the junction
        jj_o = float(p.jj_orientation) # one can change the JJ orientation. Fab related detail.
        rect_jj = draw.LineString([(0, -pad_gap/2*jj_o), (0, +pad_gap/2*jj_o)])
        # the draw.rectangle representing the josephson junction
        # rect_jj = draw.rectangle(p.jj_width, pad_gap)

        # Draw the pocket
        rect_pk = draw.rectangle(pocket_width, pocket_height)

        # Rotate and translate all qgeometry as needed.
        polys = [rect_jj, pad_top, pad_bot, rect_pk, inductor]
        polys = draw.rotate(polys, p.orientation, origin=(0, 0))
        polys = draw.translate(polys, p.pos_x, p.pos_y)
        [rect_jj, pad_top, pad_bot, rect_pk, inductor] = polys

        # Use the geometry to create Metal qgeometry
        self.add_qgeometry('poly', dict(pad_top=pad_top, pad_bot=pad_bot))
        self.add_qgeometry('poly', dict(rect_pk=rect_pk), subtract=True)
        # self.add_qgeometry('poly', dict(
        #     rect_jj=rect_jj), helper=True)
        self.add_qgeometry('junction', # kinetic inductor
                           dict(inductor=inductor),
                           width = l_width,
                           hfss_inductance = p.l_inductance,
                           gds_cell_name=p.gds_cell_inductor)
        self.add_qgeometry('junction', # the main JJ
                           dict(rect_jj=rect_jj),
                           width=p.jj_width,
                           hfss_inductance = p.L_j,
                           hfss_capacitance = p.C_j)

    def make_flux_bias_line(self):
        """ Adds flux bias line to fluxonium pocket."""
        # self.p allows us to directly access parsed values (string -> numbers) form the user option
 
        p = self.p
        pfb = self.p.flux_bias_line_options # parser on connector options

        # define commonly used variables once
        fbl_sep = pfb.fbl_sep
        fbl_height = pfb.fbl_height
        cpw_width = pfb.cpw_width
        cpw_gap = pfb.cpw_gap

        # Define the geometry
        # Flux Bias Line
        d = p.pocket_width/2 # The position of flux bias line on the x-axis, starting point inside the pocket
        # Draw the top line of the flux-bias line
        flux_bias_lineup = draw.Polygon([
             (d, fbl_height/2),   # point a
             (d, fbl_height/2+cpw_width),    # point b
             (fbl_sep, fbl_height/2+cpw_width),   # point c
             (fbl_sep, fbl_height/2),   # point d
        ])
        # Draw the middle line of the flux-bias line
        flux_bias_linemid = draw.Polygon([
             (fbl_sep-cpw_width, fbl_height/2),   # point e
             (fbl_sep, fbl_height/2),    # point f
             (fbl_sep, -fbl_height/2),   # point g
             (fbl_sep-cpw_width, -fbl_height/2),   # point h
        ])

        # Here we make flux-bias line curvy for the top side and also bottom side and the union all of them
        circle_top = draw.Point(fbl_sep, fbl_height/2).buffer(cpw_width)
        cut_ply = draw.Polygon([
             (fbl_sep*2, fbl_height+cpw_width),   # point o
             (fbl_sep, fbl_height+cpw_width ),    # point p
             (fbl_sep, fbl_height/2),   # point r same with point d
             (fbl_sep/2, fbl_height/2),   # point s
             (fbl_sep/2, -fbl_height+cpw_width),  # point t
             (fbl_sep*2, -fbl_height+cpw_width),  # point u
        ])
        circle_top = draw.subtract(circle_top, cut_ply)
        # same goes for bottom edge
        circle_bot = draw.Point(fbl_sep, -fbl_height/2).buffer(cpw_width)
        cut_ply2 = draw.Polygon([
             (fbl_sep-cpw_width, -fbl_height/2),   # point v same with h or i
             (fbl_sep-cpw_width, fbl_height*2),    # point y
             (fbl_sep, fbl_height),   # point z 
             (fbl_sep, fbl_height),   # point w
             (fbl_sep*2, fbl_height),  # point x
             (fbl_sep*2, -fbl_height/2),  # point k
        ])
        circle_bot = draw.subtract(circle_bot, cut_ply2)
        flux_bias_linebot = draw.Polygon([
             (d+fbl_sep/2, -fbl_height/2),   # point i
             (d+fbl_sep/2, -fbl_height/2-cpw_width),    # point k
             (fbl_sep, -fbl_height/2-cpw_width),   # point l
             (fbl_sep, -fbl_height/2),   # point m
        ])
        flux_bias_line = draw.union(flux_bias_lineup, flux_bias_linemid,  flux_bias_linebot, circle_top, circle_bot)

        # Flux Bias line's gap part, inside the GND
        flux_bias_line_gap = draw.rectangle(fbl_sep/2, cpw_width+cpw_gap*2, d+fbl_sep/4 ,-fbl_height/2-cpw_width/2)

        # Flux-Bias Line CPW wire
        port_line = draw.LineString([((d+fbl_sep/2), 0), 
                                    ((d+fbl_sep/2), -(fbl_height+cpw_width))])
        
        # This port line is a fake port line, it is only in use during LOM analyses because we need to have an ungrounded line for the flux-bias 
        fake_port_line = draw.LineString([(d, (fbl_height*2+cpw_width*2)), 
                                    (d, -(fbl_height+cpw_width))])

        objects = [flux_bias_line, flux_bias_line_gap, port_line, fake_port_line]
        objects = draw.rotate(objects, p.orientation, origin=(0, 0))
        objects = draw.translate(objects, p.pos_x, p.pos_y)
        [flux_bias_line, flux_bias_line_gap, port_line, fake_port_line] = objects

        self.add_qgeometry('poly', {'flux_bias_line': flux_bias_line})
        self.add_qgeometry('poly', {'flux_bias_line_gap': flux_bias_line_gap}, subtract=True)      

        ####################################################################

        # add pins
        port_line_cords = list(draw.shapely.geometry.shape(port_line).coords)
        self.add_pin('flux_bias_line', 
                    port_line_cords, cpw_width)
        
        fake_port_line_cords = list(draw.shapely.geometry.shape(fake_port_line).coords)
        self.add_pin('fake_flux_bias_line', 
                    fake_port_line_cords, cpw_width)

    def make_charge_line(self):
        """ Adds charge line to fluxonium pocket."""
        # self.p allows us to directly access parsed values (string -> numbers) form the user option
        p = self.p
        pc = self.p.charge_line_options # parser on charge line options
 
        # define commonly used variables once
        cl_length = pc.cl_length
        cl_sep = pc.cl_sep
        cpw_width = pc.cpw_width
        cpw_gap = pc.cpw_gap

        # For this design the loc_W has to be in 0 but loc_H can be -1 or +1, 
        # For all other directions One can change the orientation of the qubit.
        loc_W = float(pc.loc_W)
        loc_W, loc_H = float(pc.loc_W), float(pc.loc_H)
        if float(loc_W) not in [0] or float(loc_H) not in [-1., +1.]:
            self.logger.info(
                'Warning: Did you mean to define a fluxonium qubit with loc_W is not 0 and'
                ' loc_H is not +1 or -1 ? Are you sure you want to do this?'
            )

        # Define the geometry
        # Charge Line
        charge_line = draw.rectangle(cpw_width, cl_length, 0, 0)
        charge_line_gap = draw.rectangle(cpw_width+2*cpw_gap, cl_length+cpw_gap/2, 0, -cpw_gap/4)

        # Making the charge_line and charge_line_gap circle and union them to charge_line and it's gap
        charge_line_round = draw.Point(0., (-cl_length)/2).buffer(cpw_width)
        charge_line_gap_round = draw.Point(0., -(cl_length+cpw_gap)/2.2).buffer((cpw_width+2*cpw_gap))
        charge_line = draw.union(charge_line, charge_line_round)
        charge_line_gap = draw.union(charge_line_gap, charge_line_gap_round)

        # Charge Line CPW wire
        port_line = draw.LineString([(-cpw_width/2, cl_length/2),
                                     (cpw_width/2, cl_length/2)])
        
        # Position the charge_line, rotate and translate
        objects = [charge_line, charge_line_gap, port_line]
        objects = draw.scale(objects, 1, loc_H, origin=(0, 0))
        objects = draw.translate(
            objects,
            0,
            loc_H * (p.pocket_height/2 + cl_sep + cl_length))
        objects = draw.rotate_position(objects, p.orientation,
                                       [p.pos_x, p.pos_y])
        [charge_line, charge_line_gap, port_line] = objects

        self.add_qgeometry('poly', {'charge_line': charge_line})
        self.add_qgeometry('poly', {'charge_line_gap': charge_line_gap}, subtract=True)

        ############################################################

        # add pins
        port_line_cords = list(draw.shapely.geometry.shape(port_line).coords)
        port_line_cords = port_line_cords if loc_H==1 else port_line_cords[::-1]
        points = list(port_line_cords)
        self.add_pin('charge_line', 
                    points, cpw_width)

    
    def make_readout_line(self):
        """ Adds readout line to fluxonium pocket."""
        # self.p allows us to directly access parsed values (string -> numbers) form the user option
        p = self.p
        pr = self.p.readout_line_options # parser on readout line options

        # define commonly used variables once
        pad_sep = pr.pad_sep
        pad_width = pr.pad_width
        pad_height = pr.pad_height
        cpw_width = pr.cpw_width
        cpw_gap = pr.cpw_gap

        # For this design the loc_W has to be in 0 but loc_H can be -1 or +1, 
        # For all other directions One can change the orientation of the qubit.
        loc_W = float(pr.loc_W)
        loc_W, loc_H = float(pr.loc_W), float(pr.loc_H)
        if float(loc_W) not in [0] or float(loc_H) not in [-1., +1.]:
            self.logger.info(
                'Warning: Did you mean to define a fluxonium qubit with loc_W is not 0 and'
                ' loc_H is not +1 or -1 ? Are you sure you want to do this?'
            )

        # Define the geometry
        # Readout pad
        readout_pad = draw.rectangle(pad_width, pad_height, 0, 0)
        readout_pad_circle_left = draw.Point(-pad_width/2, 0).buffer(pad_height/2) # making the pad circle for left side
        readout_pad_circle_right = draw.Point(pad_width/2, 0).buffer(pad_height/2) # making the pad circle for right side

        # Readout pad's gap
        readout_pad_gap = draw.rectangle(pad_width+2*cpw_gap, pad_height+2*cpw_gap, 0, 0)
        readout_pad_gap_circle_left = draw.Point(-(pad_width+2*cpw_gap)/2, 0).buffer((pad_height+2*cpw_gap)/2) # making the pad's gap circle for left side
        readout_pad_gap_circle_right = draw.Point((pad_width+2*cpw_gap)/2, 0).buffer((pad_height+2*cpw_gap)/2) # making the pad's gap circle for right side
        
        # Defining the geometry for the readout pad line and it's gap
        readout_line = draw.rectangle(cpw_width, pad_height, 0, pad_height)
        readout_line_gap = draw.rectangle(cpw_width+2*cpw_gap, pad_height, 0, pad_height)

        # Here, we union the readout pad and readout line and second line exactly the same for the gap
        readout_padNline = draw.union(readout_pad, readout_pad_circle_left, readout_pad_circle_right, readout_line)
        readout_padNline_gap = draw.union(readout_pad_gap, readout_pad_gap_circle_left, readout_pad_gap_circle_right, readout_line_gap)
    
        # Readout Line CPW wire
        port_line = draw.LineString([(cpw_width/2, pad_height*1.5),
                                     (-cpw_width/2, pad_height*1.5)])
       
        # Position the readout, rotate and translate
        objects = [readout_padNline, readout_padNline_gap, port_line]
        objects = draw.scale(objects, 1, loc_H, origin=(0, 0))
        objects = draw.translate(
            objects,
            0,
            loc_H * (p.pocket_height/2 + pad_sep))
        objects = draw.rotate_position(objects, p.orientation,
                                       [p.pos_x, p.pos_y])
        [readout_padNline, readout_padNline_gap, port_line] = objects

        self.add_qgeometry('poly', {'readout_padNline': readout_padNline})
        self.add_qgeometry('poly', {'readout_padNline_gap': readout_padNline_gap}, subtract=True)

        ############################################################

        # add pins
        port_line_cords = list(draw.shapely.geometry.shape(port_line).coords)
        port_line_cords = port_line_cords if loc_H==-1 else port_line_cords[::-1]
        points = list(port_line_cords)
        self.add_pin('readout_line', 
                    points, cpw_width)


class FluxoniumPocket(_FluxoniumPocket):

    """The connectors to the inductor were shaped like the dorsal fin of a shark/dolphin.
    made them rectangular.

    Adding these things to Default Options to accomadate a connecting piece on the capacitor to the JJ
    """
    default_options = Dict(_FluxoniumPocket.default_options,
                           top_wire_connector=False,#by default, the connector won't exist
                           top_wire_center_x='0.0039mm',
                           top_wire_center_y='0.0097mm',
                           top_wire_height='0.012mm',
                           top_wire_width='0.0034mm',
                           bot_wire_connector=False,#by default, the connector won't exist
                           bot_wire_center_x='-0.0039mm',
                           bot_wire_center_y='-0.0097mm',
                           bot_wire_height='0.015mm',
                           bot_wire_width='0.0039mm',
                           make_rol_left=False,#make the mirror image of the flux line on the other side
                           round_edge=False#make the edges of the rectangular part round.
                           )
    
    def make(self):
        """Define the way the options are turned into QGeometry.

        The make function implements the logic that creates the geometry
        (poly, path, etc.) from the qcomponent.options dictionary of
        parameters, and the adds them to the design, using
        qcomponent.add_qgeometry(...), adding in extra needed
        information, such as layer, subtract, etc.
        """
        self.make_pocket()
       
        if self.p.flux_bias_line_options.make_fbl == True:
            self.make_flux_bias_line()
        if self.p.charge_line_options.make_cl == True:
            self.make_charge_line()
        if self.p.readout_line_options.make_rol == True:
            self.make_readout_line()

        if self.p.make_rol_left:
            self.make_flux_bias_line2()

    def make_pocket(self):
        """Makes standard fluxonium in a pocket."""

        # self.p allows us to directly access parsed values (string -> numbers) form the user option
        p = self.p

        # since we will reuse these options, parse them once and define them as variables
        pocket_width = p.pocket_width
        pocket_height = p.pocket_height
        pad_height = p.pad_height
        pad_width = p.pad_width
        pad_radius = p.pad_radius
        pad_gap = p.pad_gap
        l_arm_length = p.l_arm_length
        l_arm_width = p.l_arm_width
        l_width = p.l_width
        nanowire_inductor = p.nanowire

        # Drawing the kinectic inductor
        if nanowire_inductor == True:
            inductor = draw.LineString([(l_arm_length, l_length/2), (l_arm_length, -l_length/2)])#MY COMMENT: I don't know how l_length is defined here since it is only defined
            #in the else below. regardless, this just defines the inductor as a straight simple line.
            if p.round_edge:#note that the inductor is backwards when using the default value of inductor_orientation of -1
                inductor=draw.LineString([(((pad_width+pad_height)/2)+(l_arm_length/4), (l_length/2)-(l_arm_width/2)), (((pad_width+pad_height)/2)+(l_arm_length/4), -((l_length/2)-(l_arm_width/2)))])#((pad_gap+pad_height)/2)-l_arm_width
        else:
            l_length = p.array_length
            # This one is for JJ array
            io = float(p.inductor_orientation)#MY COMMENT: This just makes the inductor longer/shorter, inductor_orientation is just a scaling factor
            inductor = draw.LineString([(l_arm_length-l_arm_width, io*l_length/2), (l_arm_length-l_arm_width, -io*l_length/2)])
            if p.round_edge:
                inductor=draw.LineString([(((pad_width+pad_height)/2)+(l_arm_length/4), io*((l_length/2)-(l_arm_width/2))), (((pad_width+pad_height)/2)+(l_arm_length/4), -io*((l_length/2)-(l_arm_width/2)))])

        # Draw 'the arms' and make them curvy, first top arm and then same goes for the bottom
        l_arm_up = draw.Polygon([
            (pad_width/2, l_length/2+l_arm_width), # point a
            (l_arm_length, l_length/2+l_arm_width), # point b
            (l_arm_length, l_length/2), # point c
            (pad_width/2, l_length/2), # point d
            ])
        if p.round_edge:
            #l_arm_up=draw.translate(l_arm_up, (pad_height/2)+(l_arm_length/4), pad_height/2)
            l_arm_up=draw.rectangle(l_arm_length, l_arm_width, (pad_width+pad_height)/2, (pad_gap+pad_height)/2)
            #self.add_qgeometry('poly', dict(l_arm_up=l_arm_up))

        """l_arm_up_fillet = draw.Point(l_arm_length, l_length/2).buffer(l_arm_width) # Having semicircle with subtracting the geometries
        cut_ply_up = draw.Polygon([
             (l_arm_length-l_arm_width*2, l_length/2+l_arm_width*2),   # point o
             (l_arm_length, l_length/2+l_arm_width*2),    # point p
             (l_arm_length, l_length/2),   # point r same with point c
             (l_arm_length+l_arm_width*2, l_length/2),   # point s
             (l_arm_length+l_arm_width*2, l_length/2-l_arm_width*2),  # point t
             (l_arm_length-l_arm_width*2, l_length/2-l_arm_width*2),  # point u
        ])
        l_arm_up_fillet = draw.subtract(l_arm_up_fillet, cut_ply_up) # Having semicircle with subtracting the geometries
        """
        # Here the bottom arm
        l_arm_bot = draw.Polygon([
            (pad_width/2, -l_length/2), # point e
            (l_arm_length, -l_length/2), # point f
            (l_arm_length, -(l_length/2+l_arm_width)), # point g
            (pad_width/2, -(l_length/2+l_arm_width)), # point h
            ])
        if p.round_edge:
            l_arm_bot=draw.rectangle(l_arm_length, l_arm_width, (pad_width+pad_height)/2, -(pad_gap+pad_height)/2)
        """l_arm_bot_fillet = draw.Point(l_arm_length, -l_length/2).buffer(l_arm_width)
        cut_ply_bot = draw.Polygon([
             ((l_arm_length-l_arm_width*2), -(l_length/2+l_arm_width*2)),   # point o
             (l_arm_length, -(l_length/2+l_arm_width*2)),    # point p
             (l_arm_length, -l_length/2),   # point r same with point c
             (l_arm_length+l_arm_width*2, -l_length/2),   # point s
             (l_arm_length+l_arm_width*2, -(l_length/2-l_arm_width*2)),  # point t
             (l_arm_length-l_arm_width*2, -(l_length/2-l_arm_width*2)),  # point u
        ])
        l_arm_bot_fillet = draw.subtract(l_arm_bot_fillet, cut_ply_bot) # Having semicircle with subtracting the geometries"""

        # Draw the pads (shapely polygons)
        pad_rect_top = draw.rectangle(pad_width, pad_height, 0, (pad_gap+pad_height)/2)
        pad_circle_top = draw.Point(0, (pad_radius+pad_height)).buffer(pad_radius)
        pad_top = draw.union(pad_rect_top, pad_circle_top, l_arm_up)#, l_arm_up_fillet)
        if p.round_edge:
            pad_right_circle_top=draw.Point(pad_width/2, (pad_gap+pad_height)/2).buffer(pad_height/2)
            pad_left_circle_top=draw.Point(-(pad_width)/2, (pad_gap+pad_height)/2).buffer(pad_height/2)
            pad_top=draw.union(pad_top, pad_right_circle_top, pad_left_circle_top)
        pad_rect_bot = draw.rectangle(pad_width, pad_height, 0, -(pad_gap+pad_height)/2)
        pad_circle_bot = draw.Point(0, -(pad_radius+pad_height)).buffer(pad_radius)
        pad_bot = draw.union(pad_rect_bot, pad_circle_bot, l_arm_bot)#, l_arm_bot_fillet)
        if p.round_edge:
            pad_right_circle_bot=draw.Point(pad_width/2, -(pad_gap+pad_height)/2).buffer(pad_height/2)
            pad_left_circle_bot=draw.Point(-(pad_width)/2, -(pad_gap+pad_height)/2).buffer(pad_height/2)
            pad_bot=draw.union(pad_bot, pad_right_circle_bot, pad_left_circle_bot)

        if p.top_wire_connector:
            connector_top = draw.rectangle(
                  p.top_wire_width,
                  p.top_wire_height,
                  p.top_wire_center_x,
                  p.top_wire_center_y
                  )#make "finger" for top capactior pad
            pad_top=draw.union(pad_top, connector_top)

        if p.bot_wire_connector:
            connector_bot = draw.rectangle(
                  p.bot_wire_width,
                  p.bot_wire_height,
                  p.bot_wire_center_x,
                  p.bot_wire_center_y
                  )#make "finger" for bot capactior pad
            pad_bot=draw.union(pad_bot, connector_bot)


        # Draw the junction
        jj_o = float(p.jj_orientation) # one can change the JJ orientation. Fab related detail.
        rect_jj = draw.LineString([(0, -pad_gap/2*jj_o), (0, +pad_gap/2*jj_o)])

        if p.top_wire_connector & p.bot_wire_connector:
            center_x=(p.bot_wire_center_x+p.top_wire_center_x)/2#trying to find the center between
            #"fingers" between the capacitors
            bot_edge = p.bot_wire_center_y+(p.bot_wire_height/2)#bottom edge for transparent box
            top_edge = p.top_wire_center_y-(p.top_wire_height/2)
            rect_jj = draw.LineString([(center_x, bot_edge), (center_x, top_edge)])

            right_edge = p.top_wire_center_x+(p.top_wire_width/2)
            left_edge = p.bot_wire_center_x-(p.bot_wire_width/2)
            p.jj_width = right_edge-left_edge
            #if necessary, consider the case where there is only one connector on top or bottom

        # the draw.rectangle representing the josephson junction
        # rect_jj = draw.rectangle(p.jj_width, pad_gap)

        # Draw the pocket
        rect_pk = draw.rectangle(pocket_width, pocket_height)

        # Rotate and translate all qgeometry as needed.
        polys = [rect_jj, pad_top, pad_bot, rect_pk, inductor]
        polys = draw.rotate(polys, p.orientation, origin=(0, 0))
        polys = draw.translate(polys, p.pos_x, p.pos_y)
        [rect_jj, pad_top, pad_bot, rect_pk, inductor] = polys

        # Use the geometry to create Metal qgeometry
        self.add_qgeometry('poly', dict(pad_top=pad_top, pad_bot=pad_bot))
        self.add_qgeometry('poly', dict(rect_pk=rect_pk), subtract=True)
        # self.add_qgeometry('poly', dict(
        #     rect_jj=rect_jj), helper=True)
        self.add_qgeometry('junction', # kinetic inductor
                           dict(inductor=inductor),
                           width = l_width,
                           hfss_inductance = p.l_inductance,
                           gds_cell_name=p.gds_cell_inductor)
        self.add_qgeometry('junction', # the main JJ
                           dict(rect_jj=rect_jj),
                           width=p.jj_width,
                           hfss_inductance = p.L_j,
                           hfss_capacitance = p.C_j)
    
    def make_flux_bias_line2(self):
        """ Adds flux bias line to fluxonium pocket."""
        # self.p allows us to directly access parsed values (string -> numbers) form the user option
        p = self.p
        pfb = self.p.flux_bias_line_options # parser on connector options

        # define commonly used variables once
        fbl_sep = pfb.fbl_sep
        fbl_height = pfb.fbl_height
        cpw_width = pfb.cpw_width
        cpw_gap = pfb.cpw_gap

        # Define the geometry
        # Flux Bias Line
        d = p.pocket_width/2 # The position of flux bias line on the x-axis, starting point inside the pocket
        # Draw the top line of the flux-bias line
        flux_bias_lineup = draw.Polygon([
             (-d, fbl_height/2),   # point a
             (-d, fbl_height/2+cpw_width),    # point b
             (-fbl_sep, fbl_height/2+cpw_width),   # point c
             (-fbl_sep, fbl_height/2),   # point d
        ])
        # Draw the middle line of the flux-bias line
        flux_bias_linemid = draw.Polygon([
             (-(fbl_sep-cpw_width), fbl_height/2),   # point e
             (-fbl_sep, fbl_height/2),    # point f  
             (-fbl_sep, -fbl_height/2),# point g
             (-(fbl_sep-cpw_width), -fbl_height/2),   # point h
             
        ])

        # Here we make flux-bias line curvy for the top side and also bottom side and the union all of them
        circle_top = draw.Point(-fbl_sep, fbl_height/2).buffer(cpw_width)
        cut_ply = draw.Polygon([
             (-fbl_sep*2, fbl_height+cpw_width),   # point o
             (-fbl_sep, fbl_height+cpw_width ),    # point p
             (-fbl_sep, fbl_height/2),   # point r same with point d
             (-fbl_sep/2, fbl_height/2),   # point s
             (-fbl_sep/2, -fbl_height+cpw_width),  # point t
             (-fbl_sep*2, -fbl_height+cpw_width),  # point u
        ])
        circle_top = draw.subtract(circle_top, cut_ply)
        # same goes for bottom edge
        circle_bot = draw.Point(-fbl_sep, -fbl_height/2).buffer(cpw_width)
        cut_ply2 = draw.Polygon([
             (-(fbl_sep-cpw_width), -fbl_height/2),   # point v same with h or i
             (-(fbl_sep-cpw_width), fbl_height*2),    # point y
             (-fbl_sep, fbl_height),   # point z 
             (-fbl_sep, fbl_height),   # point w
             (-fbl_sep*2, fbl_height),  # point x
             (-fbl_sep*2, -fbl_height/2),  # point k
        ])
        circle_bot = draw.subtract(circle_bot, cut_ply2)
        flux_bias_linebot = draw.Polygon([
             (-(d+fbl_sep/2), -fbl_height/2),   # point i
             (-(d+fbl_sep/2), -fbl_height/2-cpw_width),    # point k
             (-fbl_sep, -fbl_height/2-cpw_width),   # point l
             (-fbl_sep, -fbl_height/2),   # point m
        ])
        flux_bias_line = draw.union(flux_bias_lineup, flux_bias_linemid,  flux_bias_linebot, circle_top, circle_bot)

        # Flux Bias line's gap part, inside the GND
        flux_bias_line_gap = draw.rectangle(fbl_sep/2, cpw_width+cpw_gap*2, -(d+fbl_sep/4) ,-fbl_height/2-cpw_width/2)

        # Flux-Bias Line CPW wire
        port_line = draw.LineString([(-(d+fbl_sep/2), 0), 
                                    (-(d+fbl_sep/2), -(fbl_height+cpw_width))])
        
        # This port line is a fake port line, it is only in use during LOM analyses because we need to have an ungrounded line for the flux-bias 
        fake_port_line = draw.LineString([(-d, (fbl_height*2+cpw_width*2)), 
                                    (-d, -(fbl_height+cpw_width))])

        objects = [flux_bias_line, flux_bias_line_gap, port_line, fake_port_line]#
        objects = draw.rotate(objects, p.orientation, origin=(0, 0))
        objects = draw.translate(objects, p.pos_x, p.pos_y)
        [flux_bias_line, flux_bias_line_gap, port_line, fake_port_line] = objects#flux_bias_line,

        self.add_qgeometry('poly', {'flux_bias_line': flux_bias_line})



        self.add_qgeometry('poly', {'flux_bias_line_gap': flux_bias_line_gap}, subtract=True)      

        ####################################################################

        # add pins
        port_line_cords = list(draw.shapely.geometry.shape(port_line).coords)
        self.add_pin('flux_bias_line2', 
                    port_line_cords, cpw_width)
        
        fake_port_line_cords = list(draw.shapely.geometry.shape(fake_port_line).coords)
        self.add_pin('fake_flux_bias_line2', 
                    fake_port_line_cords, cpw_width)
>>>>>>> 58b78d34
<|MERGE_RESOLUTION|>--- conflicted
+++ resolved
@@ -1186,28 +1186,11 @@
         self.add_pin(name, points=points[-2:], width=cpw_width, input_as_norm=True)
 
     def get_resonator_length_mm(self, connection_pad="readout"):
-<<<<<<< HEAD
-        """
-        Gives total length of resonator segment.
-        """
-        return QUtilities.calc_points_on_path(
-            [0],
-            self.design,
-            component_name=self.name,
-            trace_name=f"{connection_pad}_wire",
-        )[-1]
-=======
         """
         Gives total length of resonator segment.
         """
         return QUtilities.calc_points_on_path([0], self.design, component_name=self.name, trace_name=f"{connection_pad}_wire")[-1]
 
-from qiskit_metal.qlibrary.core import BaseQubit
-
-
-
-        
-        
 class _FluxoniumPocket(BaseQubit):
     # -*- coding: utf-8 -*-
 
@@ -2010,5 +1993,4 @@
         
         fake_port_line_cords = list(draw.shapely.geometry.shape(fake_port_line).coords)
         self.add_pin('fake_flux_bias_line2', 
-                    fake_port_line_cords, cpw_width)
->>>>>>> 58b78d34
+                    fake_port_line_cords, cpw_width)