from qiskit_metal.toolbox_metal.parsing import *
from shapely.geometry import Polygon
import numpy as np
import shapely
import geopandas as gpd

import matplotlib.pyplot as plt

from SQDMetal.Utilities.QiskitShapelyRenderer import QiskitShapelyRenderer
from SQDMetal.Utilities.ShapelyEx import ShapelyEx

class PVD_Shadows:
    def __init__(self, design, chip_name='main'):
        self.design = design
        self._chip_name = chip_name
        self.update_pvd_profiles()

    def update_pvd_profiles(self):
        unit_conv, unit_conv_name = self.get_units()

        #Calculate chip-bounds
        cur_dict = parse_value(self.design.chips[self._chip_name].size, self.design.chips[self._chip_name].size.keys())
        self._chip_bounds = [((cur_dict['center_x']-cur_dict['size_x']/2)*unit_conv, (cur_dict['center_y']-cur_dict['size_y']/2)*unit_conv),
                             ((cur_dict['center_x']+cur_dict['size_x']/2)*unit_conv, (cur_dict['center_y']-cur_dict['size_y']/2)*unit_conv),
                             ((cur_dict['center_x']+cur_dict['size_x']/2)*unit_conv, (cur_dict['center_y']+cur_dict['size_y']/2)*unit_conv),
                             ((cur_dict['center_x']-cur_dict['size_x']/2)*unit_conv, (cur_dict['center_y']+cur_dict['size_y']/2)*unit_conv)]
        self._chip_bounds = shapely.Polygon(self._chip_bounds)

        #Setup dictionary indexed as layer index and then a list of the evaporation steps of which each step is a dictionary of required parameters...
        self.evap_profiles = {}
        if 'evaporations' in self.design.chips[self._chip_name]:
            for cur_layer in self.design.chips[self._chip_name].evaporations.keys():
                cur_dict = parse_value(self.design.chips[self._chip_name].evaporations[cur_layer], self.design.chips[self._chip_name].evaporations[cur_layer].keys())
                cur_layer_ind = int(cur_layer.lower().split("layer")[-1])
                pvds = sorted([x for x in cur_dict if x.startswith('pvd')])
                pvds = [cur_dict[x] for x in pvds]
                self.evap_profiles[cur_layer_ind] = self._get_cur_pvd_profile(cur_dict['bottom_layer'] * unit_conv,
                                                        cur_dict['top_layer'] * unit_conv,
                                                        cur_dict['undercut'] * unit_conv,
                                                        pvds, unit_conv)

    def _get_cur_pvd_profile(self, thickness_L, thickness_U, undercut, pvd_infos, unit_conv):
        ret_list = []
        for cur_pvd_info in pvd_infos:
            angle_phi = cur_pvd_info['angle_phi']/180*np.pi
            angle_theta = cur_pvd_info['angle_theta']/180*np.pi
            metal_thickness = cur_pvd_info.get('metal_thickness',0)*unit_conv
            #
            cur_profile = {}
            cur_profile['leading_dist'] = (thickness_L+thickness_U)*np.tan(angle_theta)
            cur_profile['tailing_dist'] = (thickness_L)*np.tan(angle_theta)
            cur_profile['tan_theta'] = np.tan(angle_theta)
            cur_profile['cur_evap_dir'] = -np.array([np.cos(angle_phi), np.sin(angle_phi)])
            cur_profile['metal_thickness'] = metal_thickness
            cur_profile['undercut'] = undercut
            ret_list.append(cur_profile)
        return ret_list

    def get_units(self):
        unit_conv = self.design.get_units()
        unit_conv_name = unit_conv
        if unit_conv == 'mm':
            unit_conv = 1e-3
        elif unit_conv == 'um':
            unit_conv = 1e-6
        elif unit_conv == 'nm':
            unit_conv = 1e-9
        else:
            assert False, f"Unrecognised units: {unit_conv}"
        return unit_conv, unit_conv_name

    def plot_all_layers(self, mode='separate', plot_overlap = False ,**kwargs):
        qmpl = QiskitShapelyRenderer(None, self.design, None)
        gsdf = qmpl.get_net_coordinates(kwargs.get('resolution',4))
        unit_conv, unit_conv_name = self.get_units()
        
        plot_mask = kwargs.get('plot_mask', True)

        layer_ids = np.unique(gsdf['layer'])
        plot_polys = []
        names = []
        new_metal_layers = [(0, shapely.Polygon(self._chip_bounds))]
        for layer_id in layer_ids:
            filt = gsdf.loc[(gsdf['layer'] == layer_id) & (gsdf['subtract'] == False)]
            if filt.shape[0] == 0:
                continue    #Shouldn't trigger...
            metal_polys = shapely.unary_union(filt['geometry'])
            metal_polys = shapely.affinity.scale(metal_polys, xfact=unit_conv, yfact=unit_conv, origin=(0,0))
            
            if layer_id in self.evap_profiles:
                if plot_mask:
                    plot_polys += [metal_polys]
                    names += [f"Layer {layer_id} Mask"]
                leShadows = self.get_all_shadows(metal_polys, layer_id, mode, list_evap_metals=new_metal_layers, **kwargs)
                plot_polys += leShadows
                names += [f"Layer {layer_id}, Step {x}" for x in range(len(leShadows))]
            else:
                plot_polys += [metal_polys]
                names += [f"Layer {layer_id}"]
        #split layers or steps and create geodataframe
        layers = [name.split(",")[0] for name in names]
        steps = [name.split(",")[1].strip() if "," in name else "Mask" for name in names]

        gdf = gpd.GeoDataFrame({'names':names, 'layers': layers, 'steps': steps}, geometry=plot_polys)
        gdf_filt = gdf[(gdf['steps'] != 'Mask') & (~gdf['layers'].str.contains('Mask'))] #ignore mask region to find the right overlap regions

        
        fig, ax = plt.subplots(1)
        unique_layers = gdf_filt['layers'].unique()
        unique_steps = gdf_filt['steps'].unique()

        assert len(unique_layers) == 2 or (len(unique_layers) == 1 and len(unique_steps) == 2), \
        "Error: The input data must contain either two unique layers or one layer with two unique steps."

        if plot_overlap == True:
            #separate the GeoDataFrame by layer or step
            if len(unique_layers) == 2: 
                layer1 = gdf[gdf['layers'] == unique_layers[0]]
                layer2 = gdf[gdf['layers'] == unique_layers[1]]
                overlap = gpd.overlay(layer1, layer2, how='intersection') #find the overlapping regions
            else:
                step1 = gdf[gdf['steps'] == unique_steps[0]]
                step2 = gdf[gdf['steps'] == unique_steps[1]]
                overlap = gpd.overlay(step1, step2, how='intersection')

            gdf.set_crs("EPSG:3857", inplace=True)
            total_overlap_area = overlap.geometry.area.sum()*1e12 #calculate the sum of area of the overlapping regions
            print(f"Total area of overlapping regions: {total_overlap_area:.6f} µm²")
            overlap.plot(ax=ax, facecolor='none', edgecolor='black', hatch='//', alpha=1, linestyle='--',linewidth=1.2, label='Overlap')

        gdf.boundary.plot(ax=ax, color='black', linestyle='--', linewidth=1, alpha=0.25)
        gdf.plot(ax = ax, column='layers', cmap='jet', alpha=0.35, categorical=True, legend=True)
        ax.set_xlabel(f'Position (m)')
        ax.set_ylabel(f'Position (m)')

    def plot_layer(self, layer_id, mode='separate', **kwargs):
        qmpl = QiskitShapelyRenderer(None, self.design, None)
        gsdf = qmpl.get_net_coordinates(kwargs.get('resolution',4))

        filt = gsdf.loc[(gsdf['layer'] == layer_id) & (gsdf['subtract'] == False)]
        if filt.shape[0] == 0:
            return
        metal_polys = shapely.unary_union(filt['geometry'])
        unit_conv, unit_conv_name = self.get_units()
        metal_polys = shapely.affinity.scale(metal_polys, xfact=unit_conv, yfact=unit_conv, origin=(0,0))

        plot_mask = kwargs.get('plot_mask', True)

        if layer_id in self.evap_profiles:
            plot_polys = []
            names = []
            if plot_mask:
                plot_polys += [metal_polys]
                names += [f"Layer {layer_id} Mask"]
            shad_polys = self.get_all_shadows(metal_polys, layer_id, mode, **kwargs)
            plot_polys += shad_polys
            names += [f"Layer {layer_id}, Step {x}" for x in range(len(shad_polys))]
        else:
            plot_polys = [metal_polys]
            names = [f"Layer {layer_id}"]
        
        gdf = gpd.GeoDataFrame({'names':names}, geometry=plot_polys)
        fig, ax = plt.subplots(1)
        gdf.plot(ax = ax, column='names', cmap='jet', alpha=0.2, categorical=True, legend=True)
        ax.set_xlabel(f'Position ({unit_conv_name})')
        ax.set_ylabel(f'Position ({unit_conv_name})')

    def get_shadows_for_component(self, qObj_name, mode='separate', **kwargs):
        comp_id = self.design.components[qObj_name].id

        qmpl = QiskitShapelyRenderer(None, self.design, None)
        gsdf = qmpl.get_net_coordinates(kwargs.get('resolution',4))

        filt = gsdf.loc[(gsdf['component'] == comp_id) & (gsdf['subtract'] == False)]
        if filt.shape[0] == 0:
            return
        metal_polys = shapely.unary_union(filt['geometry'])
        unit_conv, unit_conv_name = self.get_units()
        metal_polys = shapely.affinity.scale(metal_polys, xfact=unit_conv, yfact=unit_conv, origin=(0,0))

        plot_mask = kwargs.get('plot_mask', True)

        layer_id = int(self.design.components[qObj_name].options.layer)

        if layer_id in self.evap_profiles:
            plot_polys = []
            names = []
            if plot_mask:
                plot_polys += [metal_polys]
                names += [f"Layer {layer_id} Mask"]
            shad_polys = self.get_all_shadows(metal_polys, layer_id, mode, **kwargs)
            plot_polys += shad_polys
            names += [f"Layer {layer_id}, Step {x}" for x in range(len(shad_polys))]
        else:
            plot_polys = [metal_polys]
            names = [f"Layer {layer_id}"]
        
        return plot_polys

    def get_shadow_largest_interior_for_component(self, qObj_name, mode='separate', **kwargs):
        polys = self.get_shadows_for_component(qObj_name, mode, **kwargs)
        polys = ShapelyEx.fuse_polygons_threshold(polys, kwargs.get('threshold', 1e-9))
        if isinstance(polys, shapely.geometry.multipolygon.MultiPolygon):
            polys = [x for x in polys.geoms]
        else:
            polys = [polys]
        #
        cur_area = 0
        cur_max_int = None
        for poly in polys:
            for cur_int_line in poly.interiors:
                cur_int = shapely.Polygon(cur_int_line)
                if cur_int.area > cur_area:
                    cur_area = cur_int.area
                    cur_max_int = cur_int
        return np.array(cur_max_int.exterior.coords[:]), cur_max_int

    def get_all_shadows(self, cur_poly, layer_id, mode='merge', **kwargs):
        list_evap_metals = kwargs.get('list_evap_metals', [(0, shapely.Polygon(self._chip_bounds))])

        if not layer_id in self.evap_profiles:
            return cur_poly
        profiles = []
        for dict_evap_params in self.evap_profiles[layer_id]:
            profiles += [self._get_poly_shadow(cur_poly, dict_evap_params, list_evap_metals)]
            list_evap_metals = self._add_metallic_layer(list_evap_metals, profiles[-1], dict_evap_params['metal_thickness'])
        if mode == 'merge':
            return [shapely.unary_union(profiles)]
        elif mode == 'separate':
            return profiles
        elif mode == 'separate_delete_below':
            assert 'layer_trim_length' in kwargs, "Must supply layer_trim_length if using mode: separate_delete_below."
            trim_len = kwargs.get('layer_trim_length')
            for m in range(0,len(profiles)-1):
                profiles[m] = profiles[m].difference(profiles[m+1].buffer(trim_len, join_style=2, cap_style=3))
            return profiles
        elif mode == 'separate_delete_intersections':
            assert 'layer_trim_length' in kwargs, "Must supply layer_trim_length if using mode: separate_delete_below."
            trim_len = kwargs.get('layer_trim_length')
            for m in range(0,len(profiles)):
                for n in range(m+1,len(profiles)):
                    intersec = shapely.intersection(profiles[m], profiles[n]).buffer(trim_len, join_style=2, cap_style=3)
                    profiles[m] = profiles[m].difference(intersec)
                    profiles[n] = profiles[n].difference(intersec)
            return profiles
        elif mode == 'separate_plot_intersections':
            assert 'layer_trim_length' in kwargs, "Must supply layer_trim_length if using mode: separate_delete_below."
            trim_len = kwargs.get('layer_trim_length')
            for m in range(0,len(profiles)):
                for n in range(m+1,len(profiles)):
                    intersec = shapely.intersection(profiles[m], profiles[n]).buffer(trim_len, join_style=2, cap_style=3)

            return [intersec]

    def _get_poly_shadow(self, cur_poly, dict_evap_params, list_evap_metals):
        leading_dist = dict_evap_params['leading_dist']
        tailing_dist = dict_evap_params['tailing_dist']
        if leading_dist == 0:   #Basically a vertical evaporation...
            return cur_poly

        extSegs, intSegs = self.get_line_segments(cur_poly)

        undercut = dict_evap_params['undercut']
        allowed_region = self.get_allowed_region(cur_poly, undercut) #Mitre joint for sharp corners...
        
        cur_evap_dir = dict_evap_params['cur_evap_dir']
        bounds = list(allowed_region.bounds)
        #Pad the bounds a bit...
        pad_x = 0.1*(bounds[2] - bounds[0])
        pad_y = 0.1*(bounds[3] - bounds[1])
        bounds[0] -= pad_x
        bounds[1] -= pad_y
        bounds[2] += pad_x
        bounds[3] += pad_y
        allEdges = extSegs + intSegs
        light_profiles = []
        for cur_edge in allEdges:
            line_dir = np.diff(cur_edge, axis=0)[0]
            leading = (line_dir[0]*cur_evap_dir[1] - line_dir[1]*cur_evap_dir[0] > 0)
            if leading:
                shadow = leading_dist*cur_evap_dir
            else:
                shadow = tailing_dist*cur_evap_dir
            p0, p1 = np.array(cur_edge[0])+shadow, np.array(cur_edge[1])+shadow
            poly_light = self.create_light_profile(p0, p1, bounds, cur_evap_dir)
            if isinstance(poly_light, Polygon):
                if leading:
                    light_profiles += [(poly_light,1)]
                else:
                    light_profiles += [(poly_light,-1)]

        light_outlines = gpd.geoseries.GeoSeries([x[0] for x in light_profiles]).exterior.unary_union

        # gdf = gpd.GeoDataFrame({'names':[x[1] for x in light_profiles]}, geometry=gpd.geoseries.GeoSeries([x[0] for x in light_profiles]))
        # fig, ax = plt.subplots(1)
        # gdf.plot(ax = ax, column='names', cmap='jet', alpha=0.2, categorical=True, legend=True)
        # ax.set_xlabel(f'Position ({unit_conv_name})')
        # ax.set_ylabel(f'Position ({unit_conv_name})')

        new_polys = list(shapely.ops.polygonize(light_outlines))
        #Choose a fraction the minimum area as a threshold as the intersection command can glitch a bit with floating-point precision...
        min_area_thresh = np.min([y.area for y in new_polys])*0.75
        region_sums = [(new_polys[y], sum([x[1] for x in light_profiles if shapely.intersection(x[0],new_polys[y]).area > min_area_thresh])) for y in range(len(new_polys))]
        #Select regions that are lit
        total_light = [x[0] for x in region_sums if x[1] > 0]

        final_calc_metals = self.process_geometry(shapely.intersection(shapely.geometry.multipolygon.MultiPolygon(total_light), allowed_region))

        #Account for thickness of previously evaporated layers...
        if len(list_evap_metals) == 0:
            return final_calc_metals    #Surface is uniform in height...       
        allowed_polys = [self.process_geometry(x[1]) for x in list_evap_metals]

        # gdf = gpd.GeoDataFrame({'names':[x[0] for x in list_evap_metals]}, geometry=gpd.geoseries.GeoSeries([x[1] for x in list_evap_metals]))
        # fig, ax = plt.subplots(1)
        # gdf.plot(ax = ax, column='names', cmap='jet', alpha=0.2, categorical=True, legend=True)
        # ax.set_xlabel(f'Position ({unit_conv_name})')
        # ax.set_ylabel(f'Position ({unit_conv_name})')

        for m in range(len(list_evap_metals)-1, 0,-1):
            extSegs, intSegs = self.get_line_segments(list_evap_metals[m][1])
            lineSegs = extSegs + intSegs
            for n in range(m-1,-1,-1):
                height_diff = list_evap_metals[m][0] - list_evap_metals[n][0]
                dist_offset = height_diff * dict_evap_params['tan_theta']
                for cur_line_seg in lineSegs:
                    allowed_polys[n] = self._subtract_shadows(allowed_polys[n], cur_line_seg, cur_evap_dir, dist_offset)

        # gdf = gpd.GeoDataFrame({'names':[x[0] for x in list_evap_metals]}, geometry=gpd.geoseries.GeoSeries([x for x in allowed_polys]))
        # fig, ax = plt.subplots(1)
        # gdf.plot(ax = ax, column='names', cmap='jet', alpha=0.2, categorical=True, legend=True)
        
        allowed_polys = shapely.unary_union(allowed_polys)
        self.allowed_polys = final_calc_metals
        return self.process_geometry(shapely.intersection(allowed_polys, final_calc_metals))

    def _subtract_shadows(self, poly, line_seg, vec_light, dist_offset):
        vx, vy = vec_light
        p0, p1 = line_seg

        #Check light is not parallel with edge...
        vec_edge = (p1[0]-p0[0], p1[1]-p0[1])
        if np.abs(vx*vec_edge[1]-vy*vec_edge[0]) < 1e-9:
            return poly
        
        vx *= dist_offset
        vy *= dist_offset
        
        cut_poly = shapely.Polygon([(p0[0],p0[1]),(p0[0]+vx,p0[1]+vy),(p1[0]+vx,p1[1]+vy),(p1[0],p1[1])])
        culled_poly = shapely.difference(poly, cut_poly)

        # gdf = gpd.GeoDataFrame({'names':['culledPoly']}, geometry=gpd.geoseries.GeoSeries([culled_poly]))
        # fig, ax = plt.subplots(1)
        # gdf.plot(ax = ax, column='names', cmap='jet', alpha=0.2, categorical=True, legend=True)

        return culled_poly

    def process_geometry(self, geom):
        if geom.is_empty:
            return Polygon([])
        #Sometimes intersections return lines/points etc...
        if isinstance(geom, shapely.geometry.collection.GeometryCollection):
            ret_poly = shapely.unary_union([y for y in geom.geoms if (isinstance(y, Polygon) or isinstance(y, shapely.geometry.multipolygon.MultiPolygon) and y.area > 1e-25)])
        elif isinstance(geom, shapely.geometry.multipolygon.MultiPolygon):
            ret_poly = shapely.geometry.multipolygon.MultiPolygon([y for y in geom.geoms if y.area > 1e-25])
        elif isinstance(geom, Polygon) and geom.area > 1e-25:
            ret_poly = geom
        else:
            return Polygon([])
        #Sometimes intersection connects two polygons with an infinitely thin line...
        #https://gis.stackexchange.com/questions/280488/removing-thin-rectangles-from-a-shapely-polygon
        #Basically this trick attempts to remove such "features"...
        #Probably due to floating-point errors?        
        d = 1e-13 # distance
        return ret_poly.buffer(-d).buffer(d).intersection(ret_poly).simplify(d)

    def get_allowed_region(self, cur_poly, undercut):
        return cur_poly.buffer(undercut, join_style=2, cap_style=3)

    def get_line_segments(self, poly):
        #Fun one to try on a unit-test...
        # multiPoly = shapely.wkt.loads('''
        #             MULTIPOLYGON
        #             (((40 40, 20 45, 45 30, 40 40)),
        #             ((20 35, 10 30, 10 10, 30 5, 45 20, 20 35), (30 20, 20 15, 20 25, 30 20)))
        #             ''')
        extSegs = []
        intSegs = []
        if isinstance(poly, shapely.geometry.multipolygon.MultiPolygon):
            for x in poly.geoms:
                cur_poly = shapely.geometry.polygon.orient(x, 1)
                cur_ext_coords = cur_poly.exterior.coords[:]
                extSegs += [[cur_ext_coords[m-1], cur_ext_coords[m]] for m in range(1,len(cur_ext_coords))]
                cur_interiors = cur_poly.interiors
                if len(cur_interiors) == 0:
                    continue
                for y in cur_interiors:
                    cur_int_coords = y.coords[:]
                    intSegs += [[cur_int_coords[m-1], cur_int_coords[m]] for m in range(1,len(cur_int_coords))]
        else:
            poly = shapely.geometry.polygon.orient(poly, 1)
            cur_ext_coords = poly.exterior.coords[:]
            extSegs += [[cur_ext_coords[m-1], cur_ext_coords[m]] for m in range(1,len(cur_ext_coords))]
            cur_interiors = poly.interiors
            if len(cur_interiors) > 0:
                for y in cur_interiors:
                    cur_int_coords = y.coords[:]
                    intSegs += [[cur_int_coords[m-1], cur_int_coords[m]] for m in range(1,len(cur_int_coords))]
        return extSegs, intSegs

    def create_light_profile(self, p0, p1, bounds, vec_light):
        #bounds given as minx, miny, maxx, maxy
        #First figure out where p0 and p1 intersect onto the bounding box via ray vec_light
        xmin, ymin, xmax, ymax = bounds
        vx, vy = vec_light
        
        #Check light is not parallel with edge...
        vec_edge = (p1[0]-p0[0], p1[1]-p0[1])
        if np.abs(vx*vec_edge[1]-vy*vec_edge[0]) < 1e-9:
            return None
        
        #See if it's a trivial case:
        if np.abs(vx) < 1e-12:
            if vy > 0:
                return Polygon([p0, p1, [p1[0], ymax], [p0[0], ymax]])
            else:
                return Polygon([p0, p1, [p1[0], ymin], [p0[0], ymin]])
        if np.abs(vy) < 1e-12:
            if vx > 0:
                return Polygon([p0, p1, [xmax, p1[1]], [xmax, p0[1]]])
            else:
                return Polygon([p0, p1, [xmin, p1[1]], [xmin, p0[1]]])
        #Otherwise construct the polygon...
        intersecs = []
        intersec_inds = [] #0, 1, 2, 3 being left, bottom, right and top
        for p in [p0, p1]:
            #Check left side
            t = (xmin-p[0])/vx
            if t >= 0:
                y = p[1]+t*vy
                if y >= ymin and y <= ymax:
                    intersecs += [(xmin, y)]
                    intersec_inds += [0]
                    continue
            #Check bottom side
            t = (ymin-p[1])/vy
            if t >= 0:
                x = p[0]+t*vx
                if x >= xmin and x <= xmax:
                    intersecs += [(x, ymin)]
                    intersec_inds += [1]
                    continue
            #Check right side
            t = (xmax-p[0])/vx
            if t >= 0:
                y = p[1]+t*vy
                if y >= ymin and y <= ymax:
                    intersecs += [(xmax, y)]
                    intersec_inds += [2]
                    continue
            #It's the top side then...
            t = (ymax-p[1])/vy
            if t >= 0:
                x = p[0]+t*vx
                intersecs += [(x, ymax)]
                intersec_inds += [3]
            #Stuff it - floating-point issues; it's probably in one of the corners...
            corners = [[xmin,ymin],[xmax,ymin],[xmax,ymax],[xmin,ymax]]
            for cur_corn in corners:
                cand_vec = [cur_corn[0]-p[0],cur_corn[1]-p[1]]
                if np.abs(vx*cand_vec[1]-vy*cand_vec[0]) < 1e-9:
                    intersecs += [(cur_corn[0], cur_corn[1])]
                    intersec_inds += [-1]
                    break            
        if len(intersecs) <= 1:
            # print(p0, p1)
            # print(intersecs)
            return None
        intersecs = [intersecs[0], p0, p1, intersecs[1]]
        if intersec_inds[0] != intersec_inds[1]:
            intersec_inds = sorted(intersec_inds)
            if intersec_inds[0] == 0 and intersec_inds[1] == 1:
                intersecs.append((xmin, ymin))
            elif intersec_inds[0] == 1 and intersec_inds[1] == 2:
                intersecs.append((xmax, ymin))
            elif intersec_inds[0] == 2 and intersec_inds[1] == 3:
                intersecs.append((xmax, ymax))
            elif intersec_inds[0] == 0 and intersec_inds[1] == 3:
                intersecs.append((xmin, ymax))
        return Polygon(np.array(intersecs))

<<<<<<< HEAD

    def get_junction_area(self,qObj_name=None, layer_id=None, **kwargs):
        '''prints and returns the expected junction area in um^2

        The area is equal to the intersection area between the evaporations, i.e. the junction overlap.
        Must provide either qObj_name (find out by design.components) or layer_id

        IMPORTANT: make sure there are no other areas in the same object or layer that give a shadow
        (e.g. when using tapered electrodes), otherwise these will be included in the area.

        Does not include extra area from overlap between sides of first and second layer
        (relevant for small junctions)

        To do: add layer thickness contributions
        Added by: SZ, 11/9/2024
        '''
        if qObj_name is not None:

            comp_id = self.design.components[qObj_name].id

            qmpl = QiskitShapelyRenderer(None, self.design, None)
            gsdf = qmpl.get_net_coordinates(kwargs.get('resolution',4))

            filt = gsdf.loc[(gsdf['component'] == comp_id) & (gsdf['subtract'] == False)]
            if filt.shape[0] == 0:
                return
            metal_polys = shapely.unary_union(filt['geometry'])
            unit_conv, unit_conv_name = self.get_units()
            metal_polys = shapely.affinity.scale(metal_polys, xfact=unit_conv, yfact=unit_conv, origin=(0,0))

            layer_id = int(self.design.components[qObj_name].options.layer)
            if layer_id in self.evap_profiles:

                intersec = self.get_all_shadows(metal_polys, layer_id, 'separate_plot_intersections', **kwargs)
            else:
                print('Component does not have evap profile')
            print(f'Expected junction area for {qObj_name}: {intersec[0].area*1e12} um^2')
            return intersec[0].area*1e12

        elif layer_id is not None:

            qmpl = QiskitShapelyRenderer(None, self.design, None)
            gsdf = qmpl.get_net_coordinates(kwargs.get('resolution',4))

            filt = gsdf.loc[(gsdf['layer'] == layer_id) & (gsdf['subtract'] == False)]
            if filt.shape[0] == 0:
                return
            metal_polys = shapely.unary_union(filt['geometry'])
            unit_conv, unit_conv_name = self.get_units()
            metal_polys = shapely.affinity.scale(metal_polys, xfact=unit_conv, yfact=unit_conv, origin=(0,0))

            if layer_id in self.evap_profiles:
                intersec = self.get_all_shadows(metal_polys, layer_id, 'separate_plot_intersections', **kwargs)
            else:
                print('Component does not have evap profile')
            print(f'Expected junction area for layer {layer_id}: {intersec[0].area*1e12} um^2')
            return intersec[0].area*1e12

        else:
            print("Must supply layer_id or component_id!")
=======
    def _add_metallic_layer(self, cur_metal_layers, new_metal_layer, new_metal_layer_height):
        #cur_metal_layers is a list of tuples where the first element is the height and the second element is the polygon...
        new_metal_layers = []
        for cur_height,cur_metal_poly in cur_metal_layers:
            polyInt = shapely.intersection(cur_metal_poly, new_metal_layer)
            non_int_orig_poly = shapely.difference(cur_metal_poly, polyInt)
            if non_int_orig_poly.area > 1e-25:
                new_metal_layers.append( (cur_height, non_int_orig_poly) )
            if polyInt.area > 1e-15:
                new_metal_layers.append((cur_height + new_metal_layer_height, polyInt))
        
        new_metal_layers = sorted(new_metal_layers, key=lambda x: x[0])

        return new_metal_layers
>>>>>>> 7ece5960
<|MERGE_RESOLUTION|>--- conflicted
+++ resolved
@@ -489,8 +489,6 @@
                 intersecs.append((xmin, ymax))
         return Polygon(np.array(intersecs))
 
-<<<<<<< HEAD
-
     def get_junction_area(self,qObj_name=None, layer_id=None, **kwargs):
         '''prints and returns the expected junction area in um^2
 
@@ -550,7 +548,7 @@
 
         else:
             print("Must supply layer_id or component_id!")
-=======
+
     def _add_metallic_layer(self, cur_metal_layers, new_metal_layer, new_metal_layer_height):
         #cur_metal_layers is a list of tuples where the first element is the height and the second element is the polygon...
         new_metal_layers = []
@@ -564,5 +562,4 @@
         
         new_metal_layers = sorted(new_metal_layers, key=lambda x: x[0])
 
-        return new_metal_layers
->>>>>>> 7ece5960
+        return new_metal_layers